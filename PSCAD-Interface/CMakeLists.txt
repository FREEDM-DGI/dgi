# cmake specification for PSCAD-Interface
cmake_minimum_required(VERSION 2.6)
project(PSCAD_INTERFACE)

# find the boost libraries required for this project
find_package(Boost REQUIRED COMPONENTS system thread program_options)

# check for possible error conditions
if(!LINUX)
    message(FATAL_ERROR "This project must be compiled on GNU/Linux.")
endif(!LINUX)

if(!Boost_FOUND)
    message(FATAL_ERROR "The required boost C++ libraries were not found.")
endif(!Boost_FOUND)

# add the boost libraries to the project
include_directories(${Boost_INCLUDE_DIRS})
link_directories(${Boost_LIBRARY_DIRS})

# include project source file directories
include_directories("${CMAKE_SOURCE_DIR}/include")
include_directories("${CMAKE_SOURCE_DIR}/src")

# specify the C++ compiler flags
<<<<<<< HEAD
set(CMAKE_CXX_FLAGS "-std=c++98 -Wall -Wextra -pedantic")
set(CMAKE_EXE_LINKER_FLAGS "-lpthread")
=======
set(CMAKE_CXX_FLAGS "-std=c++98 -Wextra -Wall -pedantic -pthread")
>>>>>>> 038a948e

# list the source files for the project
set(
    PROJECT_FILES
    src/CLogger.cpp
    src/CDeviceSignal.cpp
    src/CTableWriteLock.cpp
    src/CTableReadLock.cpp
    src/CTableManager.cpp
    src/IServer.cpp
    src/CAdapter.cpp
    src/CAdapterSimulation.cpp
    src/CAdapterPscad.cpp
    src/CAdapterRtds.cpp
)
add_library(simserv ${PROJECT_FILES})

# create the project executable
add_executable(driver src/PosixMain.cpp)

# link the executable to its dependencies
target_link_libraries(
    driver
    simserv
    ${Boost_THREAD_LIBRARY}
    ${Boost_SYSTEM_LIBRARY}
    ${Boost_PROGRAM_OPTIONS_LIBRARY}
)<|MERGE_RESOLUTION|>--- conflicted
+++ resolved
@@ -23,12 +23,7 @@
 include_directories("${CMAKE_SOURCE_DIR}/src")
 
 # specify the C++ compiler flags
-<<<<<<< HEAD
-set(CMAKE_CXX_FLAGS "-std=c++98 -Wall -Wextra -pedantic")
-set(CMAKE_EXE_LINKER_FLAGS "-lpthread")
-=======
-set(CMAKE_CXX_FLAGS "-std=c++98 -Wextra -Wall -pedantic -pthread")
->>>>>>> 038a948e
+set(CMAKE_CXX_FLAGS "-std=c++98 -Wall -Wextra -pedantic -pthread")
 
 # list the source files for the project
 set(
