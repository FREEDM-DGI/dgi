--- conflicted
+++ resolved
@@ -73,36 +73,10 @@
     void Stop();
 
     /// Puts a CMessage into the channel.
-<<<<<<< HEAD
-    void Send(CMessage p_mesg,int max_retries=30);
-
-    /// Handles Notification of an acknowledment being recieved
-    void RecieveACK(unsigned int sequenceno);
-
-private:
-    /// Remove messages which don't have any retries left from the queue.
-    void FlushExpiredMessages();
-
-    /// Has the outgoing connection been synched?
-    bool m_synched;
-
-    /// Schedules Resend when the timer expires and increases timeout counter.
-    void Resend(const boost::system::error_code& error);
-
-    /// Handles refiring the window.
-    void HandleResend();
-
-    /// Sends SYN messages.
-    void SendSYN();
-    
-    /// Handle a send operation posted to the IO thread.
-    void HandleSend(CMessage msg, unsigned int sequenceno);
-=======
     void Send(CMessage p_mesg);
 
     /// Handles Notification of an acknowledment being recieved
     void RecieveACK(const CMessage &msg);
->>>>>>> e4c3c707
 
     /// Handler that calls the correct protocol for accept logic
     bool Recieve(const CMessage &msg);
@@ -112,29 +86,8 @@
     /// Protocol Handler Map
     ProtocolMap m_protocols;
     
-<<<<<<< HEAD
-    /// Type for the queued items.
-    typedef std::pair<int, CMessage > QueueItem;
-
-    /// The queue of messages
-    std::deque< QueueItem > m_queue;
-
-    /// Timer for failed responses.
-    boost::asio::deadline_timer m_timeout;
-
-    /// Counter for the number of times the timeout has fired
-    /// Without success. 
-    unsigned int m_timeouts;
- 
-    /// The sequence number used for the next outgoing message
-    unsigned int m_outsequenceno;
-
-    /// The sequence number of the front of the queue.
-    unsigned int m_queueno;
-=======
     /// Default protocol
     std::string m_defaultprotocol;
->>>>>>> e4c3c707
 };
 
 typedef boost::shared_ptr<CConnection> ConnectionPtr;
