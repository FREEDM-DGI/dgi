////////////////////////////////////////////////////////////////////////////////
/// @file           CLogger.hpp
///
/// @author         Stephen Jackson   <scj7t4@mst.edu>
///                 Michael Catanzaro <michael.catanzaro@mst.edu>
///
/// @project        FREEDM DGI
///
/// @description    A logger to be included by Broker files.
///
/// These source code files were created at the Missouri University of Science
/// and Technology, and are intended for use in teaching or research. They may
/// be freely copied, modified and redistributed as long as modified versions
/// are clearly marked as such and this notice is not removed.
///
/// Neither the authors nor Missouri S&T make any warranty, express or implied,
/// nor assume any legal responsibility for the accuracy, completeness or
/// usefulness of these files or any information distributed with these files.
///
/// Suggested modifications or questions about these files can be directed to
/// Dr. Bruce McMillin, Department of Computer Science, Missouri University of
/// Science and Technology, Rolla, MO 65409 <ff@mst.edu>.
////////////////////////////////////////////////////////////////////////////////

#ifndef CLOGGER_HPP
#define CLOGGER_HPP

#include <boost/date_time/posix_time/posix_time.hpp>
#include <boost/foreach.hpp>
#include <boost/iostreams/concepts.hpp>
#include <boost/iostreams/stream.hpp>
#include <boost/program_options.hpp>
#include <boost/shared_ptr.hpp>

#include <cstdlib>
#include <fstream>
#include <string>

#define foreach BOOST_FOREACH

namespace po = boost::program_options;

using namespace boost::posix_time;

class CLocalLogger;

typedef CLocalLogger* CLoggerPointer;

/// Tracks the global logging configuration
class CGlobalLogger : public boost::noncopyable
{
    ///////////////////////////////////////////////////////////////////////////
    /// @description The GlobalLogger is responsible for tracking a table which
    ///     lists the names of the different loggers and their current output
    ///     levels.
    /// @limitations: Singleton. Should not be copied.
    ///////////////////////////////////////////////////////////////////////////
    public:
<<<<<<< HEAD
        /// Initialize the global logger's table.
        CGlobalLogger();
        /// Sets the logging level of all loggers.
        void SetGlobalLevel(int level);
=======
        /// Retrieves the singleton instance of the global logger.
        static CGlobalLogger& instance();
        /// Register a local logger with the global logger.
        void RegisterLocalLogger(const std::string logger);
>>>>>>> 950e984e
        /// Sets the logging level of a specific logger.
        void SetOutputLevel(const std::string logger, const unsigned int level);
        /// Fetch the logging level of a specific logger.
        unsigned int GetOutputLevel(const std::string logger) const;
        /// Sets the logging level of all loggers.
        void SetGlobalLevel(const unsigned int level);
        /// Reads the logging levels of all loggers from the config file.
        void SetInitialLoggerLevels(const std::string loggerCfgFile);
    private:
        /// What the output level is if not set specifically.
        unsigned int m_default;
        /// Type of container for the output levels.
        typedef std::map< const std::string, unsigned int > OutputMap;
        /// The map of loggers to logger levels.
        OutputMap m_loggers;
};

/// Logging Output Software
class CLog : public boost::iostreams::sink
{
    ///////////////////////////////////////////////////////////////////////////
    /// @description: A specific logging stream interface.
    /// @limitations: Relies on having a parent LocalLogger to ask for its
    ///     output level
    ///////////////////////////////////////////////////////////////////////////
    public:
        /// Constructor; prepares a log of a specified level.
        CLog(const CLoggerPointer p, const unsigned int level_,
                const char * name_, std::ostream *out_= &std::clog );
        /// Writes from a character array into the logger stream
        std::streamsize write( const char* s, std::streamsize n);
        /// Determine the level of this logger
        unsigned int GetOutputLevel() const;
    private:
        /// The local logger managing this logger
        const CLoggerPointer m_parent;
        /// The level of this logger
        unsigned int m_level;
        /// String name of this logger
        const std::string m_name;
        /// Output stream to use.
        std::ostream *m_ostream;
};

class CLocalLogger : private boost::noncopyable
{
    ///////////////////////////////////////////////////////////////////////////
    /// @description: Tracks the loggers available to the namespace the logger
    ///     is instantiated in. Loggers can share names. Loggers are typically
    ///     declared as static members of the files that the log and are named
    ///     after those files.
    /// @limitations: Logging in header files is kind of hacky: the logger
    ///     must have a globally unique name, where the those in cpps can share
    ///     one name since they are declared statically.
    ///////////////////////////////////////////////////////////////////////////
    public:
        ///Initializes the local statics
        CLocalLogger(const std::string loggername);
        ///Logger
	boost::iostreams::stream<CLog> Debug;
        ///Logger
        boost::iostreams::stream<CLog> Info;
        ///Logger
        boost::iostreams::stream<CLog> Notice;
        ///Logger
        boost::iostreams::stream<CLog> Status;
        ///Logger
        boost::iostreams::stream<CLog> Warn;
        ///Logger
        boost::iostreams::stream<CLog> Error;
        ///Logger
        boost::iostreams::stream<CLog> Alert;
        ///Logger
        boost::iostreams::stream<CLog> Fatal;
        /// Returns the name of this logger
        std::string GetName() const;
        /// Returns the filtering level for this set of loggers.
        unsigned int GetOutputLevel() const;
        /// Sets the output level for this set of loggers. 
        void SetOutputLevel(const unsigned int level);
        
    private:
        /// The name of this logger
        const std::string m_name;
};

#endif<|MERGE_RESOLUTION|>--- conflicted
+++ resolved
@@ -56,17 +56,10 @@
     /// @limitations: Singleton. Should not be copied.
     ///////////////////////////////////////////////////////////////////////////
     public:
-<<<<<<< HEAD
-        /// Initialize the global logger's table.
-        CGlobalLogger();
-        /// Sets the logging level of all loggers.
-        void SetGlobalLevel(int level);
-=======
         /// Retrieves the singleton instance of the global logger.
         static CGlobalLogger& instance();
         /// Register a local logger with the global logger.
         void RegisterLocalLogger(const std::string logger);
->>>>>>> 950e984e
         /// Sets the logging level of a specific logger.
         void SetOutputLevel(const std::string logger, const unsigned int level);
         /// Fetch the logging level of a specific logger.
