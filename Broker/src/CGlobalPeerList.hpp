--- conflicted
+++ resolved
@@ -39,14 +39,10 @@
 
 }
 
-<<<<<<< HEAD
 class CPeerNode;
 
 class CGlobalPeerList
-    : public boost::noncopyable
-=======
-class CGlobalPeerList : private boost::noncopyable
->>>>>>> c8c010e8
+    : private boost::noncopyable
 {
     public:
         friend class freedm::broker::gm::GMAgent;
