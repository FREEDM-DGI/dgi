////////////////////////////////////////////////////////////////////////////////
/// @file         CClockSynchronizer.hpp
///
/// @author       Stephen Jackson <scj7t4@mst.edu>
///
/// @project      FREEDM DGI
///
/// @description  Handles the exchanges and mathematics to synchronize clocks
///
/// These source code files were created at Missouri University of Science and
/// Technology, and are intended for use in teaching or research. They may be
/// freely copied, modified, and redistributed as long as modified versions are
/// clearly marked as such and this notice is not removed. Neither the authors
/// nor Missouri S&T make any warranty, express or implied, nor assume any legal
/// responsibility for the accuracy, completeness, or usefulness of these files
/// or any information distributed with these files.
///
/// Suggested modifications or questions about these files can be directed to
/// Dr. Bruce McMillin, Department of Computer Science, Missouri University of
/// Science and Technology, Rolla, MO 65409 <ff@mst.edu>.
////////////////////////////////////////////////////////////////////////////////

#ifndef FREEDM_CLOCK_HPP
#define FREEDM_CLOCK_HPP

#include "CMessage.hpp"
#include "IHandler.hpp"

#include <map>

#include <boost/asio.hpp>
#include <boost/asio/deadline_timer.hpp>
#include <boost/noncopyable.hpp>

namespace freedm {
    namespace broker {

class CBroker;
class IPeerNode;

class CClockSynchronizer
    : public IReadHandler
    , private boost::noncopyable
{
    public:
    /// PeerNodePtr
    typedef boost::shared_ptr<IPeerNode> PeerNodePtr;
    /// Initialize module
    explicit CClockSynchronizer(CBroker &broker);
    /// Receiver
    void HandleExchangeResponse(MessagePtr msg, PeerNodePtr peer);
    /// Receiver
    void HandleExchange(MessagePtr msg, PeerNodePtr peer);
    /// Broadcaster
    void Exchange(const boost::system::error_code& err );
    /// Generate the exchange message
    CMessage ExchangeMessage(unsigned int k);
    /// Generate the exchange response message
    CMessage ExchangeResponse(unsigned int k);
    /// Returns the synchronized time
    boost::posix_time::ptime GetSynchronizedTime() const;
    /// Starts the stuff.
    void Run();
    /// Stops the stuff
    void Stop();

    private:
    /// Does the i,j referencing
    typedef std::pair<std::string,std::string> MapIndex;
    /// Stores the relative offsets
    typedef std::map< MapIndex, boost::posix_time::time_duration > OffsetMap;
    /// Query Tuple
    typedef std::pair<unsigned int, boost::posix_time::ptime> QueryRecord;
    /// Stores the outstanding clock queries
    typedef std::map< MapIndex, QueryRecord > QueryMap;
    /// Tuples of challenge query/response stuff
    typedef std::pair<boost::posix_time::ptime, boost::posix_time::ptime> TimeTuple;
    /// Stores the response pairs
    typedef std::list< TimeTuple > ResponseList;
    /// Stores the challenge responses
    typedef std::map< MapIndex, ResponseList > ResponseMap;
    /// Type used by skews
    typedef std::map< MapIndex, double > SkewMap;
    /// Container for decaying weights
    typedef std::pair< double, boost::posix_time::ptime > DecayingWeight;
    /// Type used by the weights
    typedef std::map< MapIndex, DecayingWeight > WeightMap;
    /// Last responses type
    typedef std::map< MapIndex, unsigned int > LastResponseMap;


    /// Relative offsets
    OffsetMap m_offsets;
    /// Relative skews
    SkewMap m_skews;
    /// Relative weights
    WeightMap m_weights;
    /// Outstanding Clock Queries
    QueryMap m_queries;
    /// Old responses
    ResponseMap m_responses;
    /// Time between interactions
    boost::posix_time::ptime m_lastinteraction;
    /// The current k for identifying the freshness
    unsigned int m_kcounter;
    /// The last time a node responded
    LastResponseMap m_lastresponse;

    /// My offset
    boost::posix_time::time_duration m_myoffset;
    /// My skew
    double m_myskew;

    ///Time for the exchange
    boost::asio::deadline_timer m_exchangetimer;

    /// The UUID
    std::string m_uuid;
<<<<<<< HEAD

    /// Gets the weight with a decay
    double GetWeight(MapIndex i);

=======
   
    /// Gets the weight with a decay 
    double GetWeight(MapIndex i) const;
    
>>>>>>> 5e5ae3f4
    /// Sets the weight
    void SetWeight(MapIndex i, double w);

    ///Turn a time duration into a double
    double TDToDouble(boost::posix_time::time_duration td);

    ///Turn a double into a time duration
    boost::posix_time::time_duration DoubleToTD(double td);

};


}
}
#endif<|MERGE_RESOLUTION|>--- conflicted
+++ resolved
@@ -116,17 +116,10 @@
 
     /// The UUID
     std::string m_uuid;
-<<<<<<< HEAD
 
-    /// Gets the weight with a decay
-    double GetWeight(MapIndex i);
-
-=======
-   
     /// Gets the weight with a decay 
     double GetWeight(MapIndex i) const;
-    
->>>>>>> 5e5ae3f4
+
     /// Sets the weight
     void SetWeight(MapIndex i, double w);
 
