--- conflicted
+++ resolved
@@ -17,14 +17,10 @@
     CTimings.cpp
     IPeerNode.cpp
     IProtocol.cpp
-<<<<<<< HEAD
     Messages.cpp
-=======
-    IHandler.cpp
     CClockSynchronizer.cpp
     CTimings.cpp
     CPhysicalTopology.cpp
->>>>>>> fa16e05b
     gm/GroupManagement.cpp
     lb/LoadBalance.cpp
     sc/StateCollection.cpp
