//////////////////////////////////////////////////////////
/// @file         CStateCollection.cpp
///
/// @author       Li Feng <lfqt5@mail.mst.edu>
///       Derek Ditch <derek.ditch@mst.edu>
///
/// @compiler     C++
///
/// @project      FREEDM DGI
///
/// @description  Main file which implement Chandy-Lamport
///               snapshot algorithm to collect states
///
/// @functions   Initiate()
///              HandleRead()
///              TakeSnapshot()
///              StateResponse()
///              StateSendBack()
///              GetPeer()
///              AddPeer()
///
/// @citation: Distributed Snapshots: Determining Global States of Distributed Systems,
///            ACM Transactions on Computer Systems, Vol. 3, No. 1, 1985, pp. 63-75
///
/// These source code files were created at as part of the
/// FREEDM DGI Subthrust, and are
/// intended for use in teaching or research.  They may be
/// freely copied, modified and redistributed as long
/// as modified versions are clearly marked as such and
/// this notice is not removed.

/// Neither the authors nor the FREEDM Project nor the
/// National Science Foundation
/// make any warranty, express or implied, nor assumes
/// any legal responsibility for the accuracy,
/// completeness or usefulness of these codes or any
/// information distributed with these codes.

/// Suggested modifications or questions about these codes
/// can be directed to Dr. Bruce McMillin, Department of
/// Computer Science, Missouri University of Science and
/// Technology, Rolla, /// MO  65409 (ff@mst.edu).
///
/////////////////////////////////////////////////////////

#include "StateCollection.hpp"
#include "SCPeerNode.hpp"

#include "CMessage.hpp"

#include <algorithm>
#include <cassert>
#include <exception>
#include <sys/types.h>
#include <unistd.h>
#include <iomanip>
#include <fstream>
#include <string>
#include <stdlib.h>
#include <iostream>
#include <set>
#include <vector>

#include <boost/asio.hpp>
#include <boost/bind.hpp>
#include <boost/function.hpp>
#include <boost/range/adaptor/map.hpp>
#include <boost/date_time/posix_time/posix_time_types.hpp>
#include <boost/date_time/posix_time/posix_time.hpp>
#include <boost/foreach.hpp>

#define foreach     BOOST_FOREACH


#include <vector>
#include <boost/assign/list_of.hpp>

#include <boost/serialization/string.hpp>
#include <boost/serialization/vector.hpp>
#include <boost/serialization/shared_ptr.hpp>

//#include "Serialization_Connection.hpp"
#include "CConnection.hpp"
#include "CBroker.hpp"
//#include "ExtensibleLineProtocol.hpp"
//using boost::asio::ip::tcp;

#include <boost/property_tree/ptree.hpp>
using boost::property_tree::ptree;

#include "CLogger.hpp"
#include "device/DeviceMath.hpp"

#include <map>

///////////////////////////////////////////////////////////////////////////////////
/// Chandy-Lamport snapshot algorithm
/// @description: Each node that wants to initiate the state collection records its
///       local state and sends a marker message to all other peer nodes.
///       Upon receiving a marker for the first time, peer nodes record their local states
///       and start recording any message from incoming channel until receive marker from
///       other nodes (these messages belong to the channel between the nodes).
/////////////////////////////////////////////////////////////////////////////////

namespace freedm
{

namespace broker
{

namespace sc
{

namespace
{

/// This file's logger.
CLocalLogger Logger(__FILE__);

}

///////////////////////////////////////////////////////////////////////////////
/// SCAgent
/// @description: Constructor for the state collection module.
/// @pre: PoxisMain prepares parameters and invokes module.
/// @post: Object initialized and ready to enter run state.
/// @param uuid: This object's uuid.
/// @param ios: the io service this node will use to share memory
/// @param p_dispatch: The dispatcher used by this module
/// @param m_conManager: The connection manager to use in this class
/// @param m_phyManager: The device manager to use in this class
/// @limitations: None
///////////////////////////////////////////////////////////////////////////////

SCAgent::SCAgent(std::string uuid, CBroker &broker,
                 device::CPhysicalDeviceManager::Pointer
                 m_phyManager):
        SCPeerNode(uuid, broker.GetConnectionManager()),
        m_countstate(0),
        m_NotifyToSave(false),
        m_curversion("default", 0),
        m_phyDevManager(m_phyManager),
        m_broker(broker)
{
    Logger.Trace << __PRETTY_FUNCTION__ << std::endl;
    PeerNodePtr self_(this);
    AddPeer( self_ );
}

///////////////////////////////////////////////////////////////////////////////
/// ~SCAgent
/// @description: Class desctructor
/// @pre: None
/// @post: The object is ready to be destroyed.
///////////////////////////////////////////////////////////////////////////////
SCAgent::~SCAgent()
{
}


///////////////////////////////////////////////////////////////////////////////
/// Marker
/// @description: create a marker message
/// @pre: The node is the initiator and wants to collect state.
/// @post: No changes
/// @peers: SC modules in all peer list
/// @return: A CMessage with the contents of marker (UUID + Int) and its source UUID
///////////////////////////////////////////////////////////////////////////////

CMessage SCAgent::marker()
{
    CMessage m_;
    m_.m_submessages.put("sc", "marker");
    m_.m_submessages.put("sc.source", GetUUID());
    m_.m_submessages.put("sc.id", m_curversion.second);
    m_.m_submessages.put("sc.deviceType", m_deviceType);
    m_.m_submessages.put("sc.valueType", m_valueType);
    return m_;
}

///////////////////////////////////////////////////////////////////////////////
/// SendDoneBack()
/// @description: It is used to send back "done" message to peer called SCAgent::Initiate().
/// @pre: The peer node finished sending states to peer called SCAgent::Initiate().
/// @post: Send "done" message to peer called SCAgent::Initiate().
/// @peers: SC modules in all peer list except peer called SCAgent::Initiate().
/// @parameter:
/// @return: Send "done" message to peer called SCAgent::Initiate().
///////////////////////////////////////////////////////////////////////////////

void SCAgent::SendDoneBack(StateVersion marker)
{
    CMessage m_;
    m_.m_submessages.put("sc", "done");
    //make message associate with marker
    m_.m_submessages.put("sc.marker.UUID", marker.first);
    m_.m_submessages.put("sc.marker.int", marker.second);
    
    if (GetPeer(m_curversion.first) != NULL)
    {
        try
        {
            GetPeer(m_curversion.first)->AsyncSend(m_);
        }
        catch (boost::system::system_error& e)
        {
            Logger.Info << "Couldn't Send Message To Peer" << std::endl;
        }
    }
    else
    {
        Logger.Info << "Peer doesn't exist" << std::endl;
    }
}


///////////////////////////////////////////////////////////////////
/// Initiate
/// @description: Initiator redcords its local state and broadcasts marker.
/// @pre: Receiving state collection request from other module.
/// @post: The node (initiator) starts collecting state by saving its own states and
///        broadcasting a marker out.
/// @I/O: TakeSnapshot()
/// @return: Send a marker out to all known peers
/// @citation: Distributed Snapshots: Determining Global States of Distributed Systems,
///            ACM Transactions on Computer Systems, Vol. 3, No. 1, 1985, pp. 63-75
//////////////////////////////////////////////////////////////////
void SCAgent::Initiate()
{
    Logger.Trace << __PRETTY_FUNCTION__ << std::endl;
    //clear map of the collected states previously
    collectstate.clear();
    //count the number of states recorded
    m_countstate = 0;
    //count the number of peers that have finished the local state collection
    m_countdone = 0;
    //initiate current version of the marker
    m_curversion.first = GetUUID();
    m_curversion.second++;
    //count marker
    m_countmarker = 1;
    //current peers in a group
    Logger.Debug << " ------------ INITIAL, current peerList : -------------- "<<std::endl;
    foreach(PeerNodePtr peer_, m_AllPeers | boost::adaptors::map_values)
    {
        Logger.Trace << peer_->GetUUID() <<std::endl;
    }
    Logger.Debug << " --------------------------------------------- "<<std::endl;
    //collect states of local devices
    Logger.Info << "TakeSnapshot: collect states of " << GetUUID() << std::endl;
    TakeSnapshot(m_deviceType, m_valueType);
    //save state into the multimap "collectstate"
    collectstate.insert(std::pair<StateVersion, ptree>(m_curversion, m_curstate));
    m_countstate++;
    
    //set flag to start to record messages in channel
    if (m_AllPeers.size() > 1)
    {
        m_NotifyToSave = true;
    }
    
    //prepare marker tagged with UUID + Int
    Logger.Info << "Marker is ready from " << GetUUID() << std::endl;
    CMessage m_ = marker();
    //send tagged marker to all other peers
    foreach(PeerNodePtr peer_, m_AllPeers | boost::adaptors::map_values)
    {
        if (peer_->GetUUID()!= GetUUID())
        {
            Logger.Info << "Sending marker to " << peer_->GetUUID() << std::endl;
            peer_->AsyncSend(m_);
        }
    }//end foreach
}


void SCAgent::SaveForward(StateVersion latest, CMessage msg)
{
    collectstate.clear();
    //assign incoming version to current version
    m_curversion = latest;
    //count unique marker
    //recordmarker.insert(std::pair<StateVersion, int>(m_curversion, 1));
    m_countmarker = 1;
    Logger.Info << "Marker is " << m_curversion.first << " " << m_curversion.second << std::endl;
    //physical device information
    Logger.Debug << "SC module identified "<< m_phyDevManager->DeviceCount()
    << " physical devices on this node" << std::endl;
    //collect local state
    TakeSnapshot(m_deviceType, m_valueType);
    //save state into the multimap "collectstate"
    collectstate.insert(std::pair<StateVersion, ptree>(m_curversion, m_curstate));
    m_countstate++;
    
    if (m_AllPeers.size()==2)
        //only two nodes, peer finish collecting states: send marker then state back
    {
        if (GetPeer(m_curversion.first) != NULL)
        {
            try
            {
                GetPeer(m_curversion.first)->AsyncSend(msg);
            }
            catch (boost::system::system_error& e)
            {
                Logger.Info << "Couldn't Send Message To Peer" << std::endl;
            }
            
            //send collected states to initiator
            SendStateBack();
            m_curversion.first = "default";
            m_curversion.second = 0;
            m_countmarker = 0;
            collectstate.clear();
        }
        else
        {
            Logger.Info << "Peer doesn't exist" << std::endl;
        }
    }
    else
        //more than two nodes
    {
        //broadcast marker to all other peers
        foreach(PeerNodePtr peer_, m_AllPeers | boost::adaptors::map_values)
        {
            if (peer_->GetUUID()!= GetUUID())
            {
                Logger.Info << "Forward marker to " << peer_->GetUUID() << std::endl;
                peer_->AsyncSend(msg);
            }
        }//end foreach
        //set flag to start to record messages in channel
        m_NotifyToSave = true;
    }
}


///////////////////////////////////////////////////////////////////////////////
/// StateResponse
/// @description: This function deals with the collectstate and prepare states sending back.
/// @pre: The initiator has collected all states.
/// @post: Collected states are sent back to the request module.
/// @peers: other SC processes
/// @return: Send message which contains gateway values and channel transit messages
/// @limitation: Currently, only gateway values and channel transit messages are collected and sent back.
///////////////////////////////////////////////////////////////////////////////

void SCAgent::StateResponse()
{
    Logger.Trace << __PRETTY_FUNCTION__ << std::endl;
    //Initiator extracts information from multimap "collectstate" and send back to request module
    CMessage m_;
    
    if (m_countmarker == m_AllPeers.size() && m_NotifyToSave == false)
    {
        Logger.Status << "*******************************************" << std::endl;
        //prepare collect states
        Logger.Info << "Sending requested state back to " << m_module << " module" << std::endl;
        m_.m_submessages.put(m_module, "CollectedState");
        
        for (it = collectstate.begin(); it != collectstate.end(); it++)
        {
            Logger.Status << (*it).first.first << "+++" << (*it).first.second << "    " << (*it).second.get<std::string>("sc.source") << std::endl;
            
            if ((*it).first == m_curversion)
            {
                if ((*it).second.get<std::string>("sc.type")== m_valueType)
                {
                    m_.m_submessages.add("CollectedState.state.value", (*it).second.get<std::string>("sc.value"));
                }
                else if ((*it).second.get<std::string>("sc.type")== "Message")
                {
                    m_.m_submessages.add("CollectedState.intransit.value", (*it).second.get<std::string>("sc.transit.value"));
                }
            }
        }//end for
        
        //send collected states to the request module
        if (GetPeer(GetUUID()) != NULL)
        {
            try
            {
                GetPeer(GetUUID())->AsyncSend(m_);
            }
            catch (boost::system::system_error& e)
            {
                Logger.Info << "Couldn't Send Message To Peer" << std::endl;
            }
        }
        else
        {
            Logger.Info << "Peer doesn't exist" << std::endl;
        }
        
        //clear collectstate
        collectstate.clear();
        m_countmarker = 0;
        m_countstate = 0;
    }
    else
    {
        Logger.Notice << "(Initiator) Not receiving all states back. Peerlist size is " << m_AllPeers.size()<< std::endl;
        
        if (m_NotifyToSave == true)
        {
            Logger.Status << m_countmarker << " + " << "TRUE" << std::endl;
        }
        else
        {
            Logger.Status << m_countmarker << " + " << "FALSE" << std::endl;
        }
        
        for (it = collectstate.begin(); it!= collectstate.end(); it++)
        {
            //Logger.Status << (*it).first.first << "+++" << (*it).first.second << "    " << (*it).second.get<std::string>("sc.source") << std::endl;
        }
        
        m_countmarker = 0;
        m_NotifyToSave = false;
        //collectstate.clear();
    }
}


///////////////////////////////////////////////////////////////////
/// TakeSnapshot
/// @description: TakeSnapshot is used to collect local states.
/// @pre: The initiator starts state collection or the peer receives marker at first time.
/// @post: Save local state in container m_curstate
/// @limitation: Currently, it is used to collect only the gateway values for LB module
///
//////////////////////////////////////////////////////////////////
void SCAgent::TakeSnapshot(std::string deviceType, std::string valueType)
{
<<<<<<< HEAD
    device::SettingValue PowerValue;
    //Logger.Status << "&&&&&&&&&&&&&&&&&&&&&& call NetValue funciton &&&&&&&&&&&&&&" << std::endl;
    PowerValue = m_phyDevManager->GetValue(deviceType, valueType, &device::SumValues);
    //Logger.Status << "&&&&&&&&&&&&&&&&&&&&&&" << PowerValue << "&&&&&&&&&&&&&&&&&&&" << std::endl;
    //save state
=======
    Logger.Debug << __PRETTY_FUNCTION__ << std::endl;
    device::SettingValue PowerValue;  
    //Logger.Status << "&&&&&&&&&&&&&&&&&&&&&& call NetValue funciton &&&&&&&&&&&&&&" << std::endl;  
    PowerValue = m_phyDevManager->GetValue(deviceType, valueType, &device::SumValues);
    //Logger.Status << "&&&&&&&&&&&&&&&&&&&&&&" << PowerValue << "&&&&&&&&&&&&&&&&&&&" << std::endl;
    //save state 
>>>>>>> e22ab3f2
    m_curstate.put("sc.type", valueType);
    m_curstate.put("sc.value", PowerValue);
    m_curstate.put("sc.source", GetUUID());
}


///////////////////////////////////////////////////////////////////
/// SendStateBack
/// @description: SendStateBack is used by the peer to send collect states back to initiator.
/// @pre: Peer has completed its collecting states in local side.
/// @post: Peer sends its states back to the initiator.
/// @limitation: Currently, only sending back gateway value and channel transit messages.
//////////////////////////////////////////////////////////////////
void SCAgent::SendStateBack()
{
    Logger.Debug << __PRETTY_FUNCTION__ << std::endl;
    //Peer send collected states to initiator
    //for each in collectstate, extract ptree as a message then send to initiator
    CMessage m_;
    CMessage m_done;
    Logger.Status << "(Peer)The number of collected states is " << int(collectstate.size()) << std::endl;
    
    //send collected states to initiator
    for (it = collectstate.begin(); it != collectstate.end(); it++)
    {
        if ((*it).first == m_curversion)
        {
            if ((*it).second.get<std::string>("sc.type")== m_valueType)
            {
                m_.m_submessages.put("sc", "state");
                m_.m_submessages.put("sc.type", (*it).second.get<std::string>("sc.type"));
                m_.m_submessages.put("sc.value", (*it).second.get<std::string>("sc.value"));
                m_.m_submessages.put("sc.source", (*it).second.get<std::string>("sc.source"));
                m_.m_submessages.put("sc.marker.UUID", m_curversion.first);
                m_.m_submessages.put("sc.marker.int", m_curversion.second);

                if (GetPeer(m_curversion.first) != NULL)
                {
                    try
                    {
                        GetPeer(m_curversion.first)->AsyncSend(m_);
                    }
                    catch (boost::system::system_error& e)
                    {
                        Logger.Info << "Couldn't Send Message To Peer" << std::endl;
                    }
                }
                else
                {
                    Logger.Info << "Peer doesn't exist" << std::endl;
                }
            }
            else if ((*it).second.get<std::string>("sc.type")== "Message")
            {
                m_.m_submessages.put("sc", "state");
                m_.m_submessages.put("sc.type", (*it).second.get<std::string>("sc.type"));
                m_.m_submessages.put("sc.transit.value", (*it).second.get<std::string>("sc.transit.value"));
                //m_.m_submessages.put("sc.transit.source", (*it).second.get<std::string>("sc.transit.source"));
                //m_.m_submessages.put("sc.transit.destin", (*it).second.get<std::string>("sc.transit.destin"));
                m_.m_submessages.put("sc.marker.UUID", m_curversion.first);
                m_.m_submessages.put("sc.marker.int", m_curversion.second);
                
                if (GetPeer(m_curversion.first) != NULL)
                {
                    try
                    {
                        GetPeer(m_curversion.first)->AsyncSend(m_);
                    }
                    catch (boost::system::system_error& e)
                    {
                        Logger.Info << "Couldn't Send Message To Peer" << std::endl;
                    }
                }
                else
                {
                    Logger.Info << "Peer doesn't exist" << std::endl;
                }
            }
        }
    }//end for
    
    //send state done to initiator
    m_done.m_submessages.put("sc", "state");
    m_done.m_submessages.put("sc.type", "done");
    m_done.m_submessages.put("sc.source", GetUUID());
    //make done message associate with marker
    m_done.m_submessages.put("sc.marker.UUID", m_curversion.first);
    m_done.m_submessages.put("sc.marker.int", m_curversion.second);
    
    if (GetPeer(m_curversion.first) != NULL )
    {
        try
        {
            //Logger.Status << "m_curversion = " << m_curversion.first << "+++++++++++" << m_curversion.second << std::endl;
            GetPeer(m_curversion.first)->AsyncSend(m_done);
            //Logger.Status << "*************peer send done message to the Initiator***************" << std::endl;
        }
        catch (boost::system::system_error& e)
        {
            Logger.Info << "Couldn't Send Message To Peer" << std::endl;
        }
    }
    else
    {
        Logger.Info << "Peer doesn't exist" << std::endl;
    }
}


///////////////////////////////////////////////////////////////////
/// HandleRead
/// @description: HandleRead will be called upon every incoming message and operations will
///       be performed based on chandy-lamport algorithm.
/// @pre: Messages are obtained.
/// @post: parsing messages
/// @peers: Invoked by dispatcher, other SC
/// @param: msg
/// @return: Multiple decisions based on the receiving messages and chandy-lamport algorithm
/// @limitation: Currently, only gateway values and channel transit messages (from lb and gm)
///              are collected.
/// @Real_Time: time of longest code segment
//////////////////////////////////////////////////////////////////

void SCAgent::HandleRead(CMessage msg)
{
    Logger.Trace << __PRETTY_FUNCTION__ << std::endl;
    std::string line_;
    std::stringstream ss_;
    PeerNodePtr peer_;
    ptree pt = msg.GetSubMessages();
    //incomingVer_ records the coming version of the marker
    StateVersion incomingVer_;
    //check the coming peer node
    line_ = msg.GetSourceUUID();
    
    //evaluate the identity of the message source
    if(line_ != GetUUID())
    {
	//get a pointer to the peer
        peer_ = GetPeer(line_);
        
        if(peer_ != NULL)
        {
	    //Peer is found in the peer set.
            Logger.Debug << "Peer already exists. Do Nothing " <<std::endl;
        }
        else
        {
	    //Peer isn't found in the peer set, add it up
            Logger.Debug << "PeerPeer doesn't exist. Add it up to PeerSet" <<std::endl;
            AddPeer(line_);
            peer_ = GetPeer(line_);
        }//end if
    }//end if

    //receive updated peerlist from groupmanager, which means group has been changed
    if (pt.get<std::string>("any","NOEXCEPTION") == "PeerList")
    {
        m_scleader = line_;
        Logger.Info << "Peer List received from Group Leader: " << line_ <<std::endl;
        foreach(PeerNodePtr peer_, m_AllPeers | boost::adaptors::map_values)
        {
            if (peer_->GetUUID() != GetUUID())
                EraseInPeerSet(m_AllPeers,peer_);
        }
        foreach(ptree::value_type &v, pt.get_child("any.peers"))
        {
            ptree sub_pt = v.second;
            std::string nuuid = sub_pt.get<std::string>("uuid");
            std::string nhost = sub_pt.get<std::string>("host");
            std::string nport = sub_pt.get<std::string>("port");
            PeerNodePtr p = GetPeer(nuuid);
            
            if (!p)
            {
                Logger.Debug<<"SC adds new peer from peerlist"<< nuuid << std::endl;
                //If you don't already know about the peer, make sure it is in the connection manager
                GetConnectionManager().PutHostname(nuuid, nhost, nport);
                AddPeer(nuuid);
            }
            else
            {
                Logger.Debug << "SC knows this peer " << nuuid << std::endl;
            }
        }
        
        if (GetPeer(m_scleader) == NULL)
            AddPeer(m_scleader); //Make sure everyone is in your peer list.
            
        Logger.Status << "             " << m_AllPeers.size() << std::endl;

        //if only one node left
        if (m_AllPeers.size()==1)
        {
            m_NotifyToSave = false;
        }
        
        //initiator doesn't change: leader -> leader
        if (m_scleader == GetUUID() && m_scleader  == m_curversion.first)
        {
            Logger.Info << "Keep going!" << std::endl;
        }
        //leader -> not leader: enter default state
        else if (m_scleader != GetUUID() && GetUUID() == m_curversion.first)
        {
            m_curversion.first = "default";
            m_curversion.second = 0;
            collectstate.clear();
            m_NotifyToSave = false;
            m_countstate = 0;
            m_countmarker = 0;
            m_countdone = 0;
        }
        //not leader -> leader:
        else if (m_scleader == GetUUID() && m_scleader != m_curversion.first)
        {
            //m_curversion.first = "default";
            //m_curversion.second = 0;
            collectstate.clear();
            m_NotifyToSave = false;
            m_countstate = 0;
            m_countmarker = 0;
            m_countdone = 0;
        }
        //not leader -> not leader: enter default state
        else
        {
            m_curversion.first = "default";
            m_curversion.second = 0;
            collectstate.clear();
            m_NotifyToSave = false;
            m_countstate = 0;
            m_countmarker = 0;
            m_countdone = 0;
        }
        
        return;
    }//if peerList
 /*   
    // Evaluate the identity of the message source
    if (line_ != GetUUID())
    {
        // Update the peer entry, if needed
        peer_ = GetPeer(line_);
        
        if ( peer_ == NULL)
        {
            Logger.Notice << "SC Got message from unrecognized peer ("<<line_<<"). Dropping"<<std::endl;
            return;
        }
    }//endif
*/    
    //if flag=true save lb's transit message in m_curstate
    else if (pt.get<std::string>("lb","NOEXCEPTION") != "NOEXCEPTION")
    {
        if (m_NotifyToSave == true)
        {
            m_curstate.put("sc.type", "Message");
            m_curstate.put("sc.transit.value", pt.get<std::string>("lb"));
            //m_curstate.put("sc.transit.source", pt.get<std::string>("sc.source"));
            //m_curstate.put("sc.transit.destin", GetUUID());
            collectstate.insert(std::pair<StateVersion, ptree>(m_curversion, m_curstate));
            m_countstate++;
        }
    }
    //if flag=true save gm's transit message in m_curstate
    else if (pt.get<std::string>("gm","NOEXCEPTION") != "NOEXCEPTION")
    {
        if (m_NotifyToSave == true)
        {
            m_curstate.put("sc.type", "Message");
            m_curstate.put("sc.transit.value", pt.get<std::string>("gm"));
            //m_curstate.put("sc.transit.source", pt.get<std::string>("sc.source"));
            //m_curstate.put("sc.transit.destin", GetUUID());
            collectstate.insert(std::pair<StateVersion, ptree>(m_curversion, m_curstate));
            m_countstate++;
        }
    }
    //receive state request for gateway
    else if (pt.get<std::string>("sc") == "request")
    {
        //extract module that made request
        m_module = pt.get<std::string>("sc.module");
        //extract type of device and value from other modules
        m_deviceType = pt.get<std::string>("sc.deviceType");
        m_valueType = pt.get<std::string>("sc.valueType");
        //call initiate to start state collection
        Logger.Notice << "Receiving state collect request from " << m_module << " ( " << pt.get<std::string>("sc.source")
        << " )" << std::endl;
        Initiate();
    }
    //check if this is a marker message
    else if (pt.get<std::string>("sc") == "marker")
    {
        // marker value is present
        Logger.Info << "Received message is a marker!" << std::endl;
        // read the incoming version from marker
        incomingVer_.first = pt.get<std::string>("sc.source");
        incomingVer_.second = pt.get<unsigned int>("sc.id");
        //extract type of device and value from message
        m_deviceType = pt.get<std::string>("sc.deviceType");
        m_valueType = pt.get<std::string>("sc.valueType");
        
        if (m_curversion.first == "default")
        //peer receives first marker
        {
            Logger.Status << "---------------------------first maker with default state ---------------------" << std::endl;
            SaveForward(incomingVer_, msg);
        }//first receive marker
        else if (m_curversion == incomingVer_ && m_curversion.first == GetUUID())
        //initiator receives his marker before
        {
            //number of marker is increased by 1
            m_countmarker++;
            
            if (m_countmarker == m_AllPeers.size())
            //Initiator done! set flag to false not record channel message
            {
                m_NotifyToSave=false;
            }
        }
        else if (m_curversion == incomingVer_ && m_curversion.first != GetUUID())
        //peer receives this marker before
        {
            //number of marker is increased by 1
            m_countmarker++;
            
            if (m_countmarker == m_AllPeers.size()-1)
            {
                //peer done! set flag to false not record channel message
                m_NotifyToSave=false;
                //send collected states to initiator
                SendStateBack();
                m_curversion.first = "default";
                m_curversion.second = 0;
                m_countmarker = 0;
                collectstate.clear();
            }
        }
        else if (incomingVer_ != m_curversion && m_curversion.first != "default")
        //receive a new marker from other peer
        {
            //Logger.Status << "===================================================" << std::endl;
            //Logger.Status << "Receive a new marker different from current one." << std::endl;
            //Logger.Status << "Current version is " << m_curversion.first << " + " << m_curversion.second << std::endl;
            //Logger.Status << "Incoming version is " << incomingVer_.first << " + " << incomingVer_.second << std::endl;
            
            //assign incoming version to current version if the incoming is newer
            if (m_curversion.first == incomingVer_.first && incomingVer_.second > m_curversion.second)
            {
                Logger.Status << "Incoming marker is newer from same node" << std::endl;
                SaveForward(incomingVer_, msg);
            }
            //incoming maker is from leader
            else if (incomingVer_.first == m_scleader)
            {
                Logger.Status << "Incoming marker is from leader" << std::endl;
                SaveForward(incomingVer_, msg);
            }
            else
            {
                Logger.Status << "Incoming marker is from another peer, not leader" << std::endl;
                
            }
        }
    }
    //check if this is a response state
    else if (pt.get<std::string>("sc") == "state")
    {
        //save states
        
        //parsing the states
        if (pt.get<std::string>("sc.type") == "Message")
        {
            if (m_curversion.first==pt.get<std::string>("sc.marker.UUID") && m_curversion.second==boost::lexical_cast<int>(pt.get<std::string>("sc.marker.int")))
            {
                Logger.Notice << "Receive channel message from peer " << pt.get<std::string>("sc.source") << std::endl;
                m_curstate.put("sc.type", "Message");
                m_curstate.put("sc.transit.value", pt.get<std::string>("sc.transit.value"));
                //m_curstate.put("sc.transit.source", pt.get<std::string>("sc.source"));
                //m_curstate.put("sc.transit.destin", pt.get<std::string>("sc.destin"));
                collectstate.insert(std::pair<StateVersion, ptree>( m_curversion, m_curstate));
                m_countstate++;
            }
        }
        else if (pt.get<std::string>("sc.type") == m_valueType)
        {
            if (m_curversion.first==pt.get<std::string>("sc.marker.UUID") && m_curversion.second==boost::lexical_cast<int>(pt.get<std::string>("sc.marker.int")))
            {
                Logger.Notice << "Receive status from peer " << pt.get<std::string>("sc.source") << std::endl;
                m_curstate.put("sc.type", m_valueType);
                m_curstate.put("sc.value", pt.get<std::string>("sc.value"));
                m_curstate.put("sc.source", pt.get<std::string>("sc.source"));
                //save state into the map "collectstate"
                collectstate.insert(std::pair<StateVersion, ptree>( m_curversion, m_curstate));
                m_countstate++;
            }
        }
        else if (pt.get<std::string>("sc.type")=="done")
        {
            Logger.Status << "Receive done message from peer " << pt.get<std::string>("sc.source") << std::endl;
            
            if (m_curversion.first==pt.get<std::string>("sc.marker.UUID") && m_curversion.second==boost::lexical_cast<int>(pt.get<std::string>("sc.marker.int")))
                //send done back to initiator
            {
                SendDoneBack(m_curversion);
            }
        }
    }
    else if (pt.get<std::string>("sc")=="done")
    {
        if (m_curversion.first==pt.get<std::string>("sc.marker.UUID") && m_curversion.second==boost::lexical_cast<int>(pt.get<std::string>("sc.marker.int")))
            //send done back to initiator
        {
            m_countdone++;
            Logger.Debug << "done :-------------" << m_countdone << std::endl;
        }
        
        //if "done" is received from all peers
        if (m_countdone == m_AllPeers.size()-1)
        {
            StateResponse();
            m_countdone = 0;
        }
    }
}

////////////////////////////////////////////////////////////
/// AddPeer
/// @description: Add a peer to peer set m_AllPeers from UUID.
///               m_AllPeers is a specific peer set for SC module.
/// @pre: m_AllPeers
/// @post: Add a peer to m_AllPeers
/// @param: uuid string
/// @return: a pointer to a peer node
/////////////////////////////////////////////////////////
SCAgent::PeerNodePtr SCAgent::AddPeer(std::string uuid)
{
    Logger.Trace << __PRETTY_FUNCTION__ << std::endl;
    PeerNodePtr tmp_;
    tmp_.reset(new SCPeerNode(uuid,GetConnectionManager()));
    InsertInPeerSet(m_AllPeers,tmp_);
    return tmp_;
}

////////////////////////////////////////////////////////////
/// AddPeer
/// @description: Add a peer to peer set from a pointer to a peer node object
///               m_AllPeers is a specific peer set for SC module.
/// @pre: m_AllPeers
/// @post: Add a peer to m_AllPeers
/// @param: a pointer to a peer node
/// @return: a pointer to a peer node
/////////////////////////////////////////////////////////
SCAgent::PeerNodePtr SCAgent::AddPeer(PeerNodePtr peer)
{
    Logger.Trace << __PRETTY_FUNCTION__ << std::endl;
    InsertInPeerSet(m_AllPeers,peer);
    return peer;
}

////////////////////////////////////////////////////////////
/// GetPeer
/// @description: Get a pointer to a peer from UUID.
///               m_AllPeers is a specific peer set for SC module.
/// @pre: m_AllPeers
/// @post: Add a peer to m_AllPeers
/// @param: uuid string
/// @return: a pointer to the peer
/////////////////////////////////////////////////////////
SCAgent::PeerNodePtr SCAgent::GetPeer(std::string uuid)
{
    PeerSet::iterator it = m_AllPeers.find(uuid);
    
    if (it != m_AllPeers.end())
    {
        return it->second;
    }
    else
    {
        return PeerNodePtr();
    }
}

} // namespace sc

} // namespace broker

} // namespace freedm<|MERGE_RESOLUTION|>--- conflicted
+++ resolved
@@ -433,20 +433,14 @@
 //////////////////////////////////////////////////////////////////
 void SCAgent::TakeSnapshot(std::string deviceType, std::string valueType)
 {
-<<<<<<< HEAD
-    device::SettingValue PowerValue;
-    //Logger.Status << "&&&&&&&&&&&&&&&&&&&&&& call NetValue funciton &&&&&&&&&&&&&&" << std::endl;
-    PowerValue = m_phyDevManager->GetValue(deviceType, valueType, &device::SumValues);
-    //Logger.Status << "&&&&&&&&&&&&&&&&&&&&&&" << PowerValue << "&&&&&&&&&&&&&&&&&&&" << std::endl;
-    //save state
-=======
+
     Logger.Debug << __PRETTY_FUNCTION__ << std::endl;
     device::SettingValue PowerValue;  
     //Logger.Status << "&&&&&&&&&&&&&&&&&&&&&& call NetValue funciton &&&&&&&&&&&&&&" << std::endl;  
     PowerValue = m_phyDevManager->GetValue(deviceType, valueType, &device::SumValues);
     //Logger.Status << "&&&&&&&&&&&&&&&&&&&&&&" << PowerValue << "&&&&&&&&&&&&&&&&&&&" << std::endl;
     //save state 
->>>>>>> e22ab3f2
+
     m_curstate.put("sc.type", valueType);
     m_curstate.put("sc.value", PowerValue);
     m_curstate.put("sc.source", GetUUID());
