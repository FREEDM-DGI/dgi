//////////////////////////////////////////////////////////
/// @file         CStateCollection.cpp
///
/// @author       Li Feng <lfqt5@mail.mst.edu>
///		  Derek Ditch <derek.ditch@mst.edu>
///
/// @compiler     C++
///
/// @project      FREEDM DGI
///
/// @description  Main file which implement Chandy-Lamport
///               snapshot algorithm to collect states
///
/// @functions   Initiate()
///          	 HandleRead()
///         	 TakeSnapshot()
///          	 StateResponse()
///      	 StateSendBack()
///          	 GetPeer()
///          	 AddPeer()
///
/// @citation: Distributed Snapshots: Determining Global States of Distributed Systems,
///            ACM Transactions on Computer Systems, Vol. 3, No. 1, 1985, pp. 63-75
///
/// These source code files were created at as part of the
/// FREEDM DGI Subthrust, and are
/// intended for use in teaching or research.  They may be
/// freely copied, modified and redistributed as long
/// as modified versions are clearly marked as such and
/// this notice is not removed.

/// Neither the authors nor the FREEDM Project nor the
/// National Science Foundation
/// make any warranty, express or implied, nor assumes
/// any legal responsibility for the accuracy,
/// completeness or usefulness of these codes or any
/// information distributed with these codes.

/// Suggested modifications or questions about these codes
/// can be directed to Dr. Bruce McMillin, Department of
/// Computer Science, Missouri University of Science and
/// Technology, Rolla, /// MO  65409 (ff@mst.edu).
///
/////////////////////////////////////////////////////////

#include "CStateCollection.hpp"
#include "SCPeerNode.hpp"

#include "Utility.hpp"
#include "CMessage.hpp"

#include <algorithm>
#include <cassert>
#include <exception>
#include <sys/types.h>
#include <unistd.h>
#include <iomanip>
#include <fstream>
#include <string>
#include <stdlib.h>
#include <iostream>
#include <set>

#include <boost/asio.hpp>
#include <boost/bind.hpp>
#include <boost/function.hpp>
#include <boost/range/adaptor/map.hpp>
#include <boost/date_time/posix_time/posix_time_types.hpp>
#include <boost/date_time/posix_time/posix_time.hpp>
#include <boost/foreach.hpp>

#define foreach     BOOST_FOREACH


#include <vector>
#include <boost/assign/list_of.hpp>

#include <boost/serialization/string.hpp>
#include <boost/serialization/vector.hpp>
#include <boost/serialization/shared_ptr.hpp>

//#include "Serialization_Connection.hpp"
#include "CConnection.hpp"
#include "CBroker.hpp"
//#include "ExtensibleLineProtocol.hpp"
//using boost::asio::ip::tcp;

#include <boost/property_tree/ptree.hpp>
using boost::property_tree::ptree;

#include "CLogger.hpp"

static CLocalLogger Logger(__FILE__);

#include <map>

///////////////////////////////////////////////////////////////////////////////////
/// Chandy-Lamport snapshot algorithm
/// @description: Each node that wants to initiate the state collection records its
///       local state and sends a marker message to all other peer nodes.
///       Upon receiving a marker for the first time, peer nodes record their local states
///       and start recording any message from incoming channel until receive marker from
///       other nodes (these messages belong to the channel between the nodes).
/////////////////////////////////////////////////////////////////////////////////



namespace freedm
{
//  namespace sc{

///////////////////////////////////////////////////////////////////////////////
/// SCAgent
/// @description: Constructor for the state collection module.
/// @pre: PoxisMain prepares parameters and invokes module.
/// @post: Object initialized and ready to enter run state.
/// @param uuid: This object's uuid.
/// @param ios: the io service this node will use to share memory
/// @param p_dispatch: The dispatcher used by this module
/// @param m_conManager: The connection manager to use in this class
/// @param m_phyManager: The device manager to use in this class
/// @limitations: None
///////////////////////////////////////////////////////////////////////////////

SCAgent::SCAgent(std::string uuid, boost::asio::io_service &ios,
                 freedm::broker::CDispatcher &p_dispatch,
                 freedm::broker::CConnectionManager &m_connManager,
                 freedm::broker::device::CPhysicalDeviceManager &m_phyManager):
    SCPeerNode(uuid, m_connManager, ios, p_dispatch),
    m_countstate(0),
    m_NotifyToSave(false),
    m_curversion("default", 0),
    m_phyDevManager(m_phyManager),
    m_TimeoutTimer(ios)
{
    Logger.Debug << __PRETTY_FUNCTION__ << std::endl;
    PeerNodePtr self_(this);
    AddPeer( self_ );
}

///////////////////////////////////////////////////////////////////////////////
/// ~SCAgent
/// @description: Class desctructor
/// @pre: None
/// @post: The object is ready to be destroyed.
///////////////////////////////////////////////////////////////////////////////
SCAgent::~SCAgent()
{
}


///////////////////////////////////////////////////////////////////////////////
/// Marker
/// @description: create a marker message
/// @pre: The node is the initiator and wants to collect state.
/// @post: No changes
/// @peers: SC modules in all peer list
/// @return: A CMessage with the contents of marker (UUID + Int) and its source UUID
///////////////////////////////////////////////////////////////////////////////

freedm::broker::CMessage SCAgent::marker()
{
    freedm::broker::CMessage m_;
    m_.m_submessages.put("sc", "marker");
    m_.m_submessages.put("sc.source", GetUUID());
    m_.m_submessages.put("sc.id", m_curversion.second);
    return m_;
}

///////////////////////////////////////////////////////////////////////////////
/// SendDoneBack()
/// @description: It is used to send back "done" message to peer called SCAgent::Initiate().
/// @pre: The peer node finished sending states to peer called SCAgent::Initiate().
/// @post: Send "done" message to peer called SCAgent::Initiate().
/// @peers: SC modules in all peer list except peer called SCAgent::Initiate().
/// @return: Send "done" message to peer called SCAgent::Initiate().
///////////////////////////////////////////////////////////////////////////////

void SCAgent::SendDoneBack()
{
    freedm::broker::CMessage m_;
    m_.m_submessages.put("sc", "done");
    GetPeer(m_curversion.first)->AsyncSend(m_);
}


///////////////////////////////////////////////////////////////////
/// Initiate
/// @description: Initiator redcords its local state and broadcasts marker.
/// @pre: Receiving state collection request from other module.
/// @post: The node (initiator) starts collecting state by saving its own states and 
///        broadcasting a marker out.
/// @I/O: TakeSnapshot()
/// @return: Send a marker out to all known peers
/// @citation: Distributed Snapshots: Determining Global States of Distributed Systems,
///            ACM Transactions on Computer Systems, Vol. 3, No. 1, 1985, pp. 63-75
//////////////////////////////////////////////////////////////////
void SCAgent::Initiate()
{
    Logger.Debug << __PRETTY_FUNCTION__ << std::endl;
    //clear map of the collected states previously
    collectstate.clear();
    //count the number of states recorded
    m_countstate = 0;
    //count the number of peers that have finished the local state collection
    m_countdone = 0;
    //initiate current version of the marker
    m_curversion.first = GetUUID();
    m_curversion.second++;
    //count marker
    m_countmarker = 1;
    //current peers in a group
    Logger.Debug << " ------------ INITIAL, current peerList : -------------- "<<std::endl;
    foreach(PeerNodePtr peer_, m_AllPeers | boost::adaptors::map_values)
    {
        Logger.Debug << peer_->GetUUID() <<std::endl;
    }
    Logger.Debug << " --------------------------------------------- "<<std::endl;
    //collect states of local devices
    Logger.Info << "TakeSnapshot: collect states of " << GetUUID() << std::endl;
    TakeSnapshot();
    //save state into the multimap "collectstate"
    collectstate.insert(std::pair<StateVersion, ptree>(m_curversion, m_curstate));
<<<<<<< HEAD
    m_countstate++;
    
=======
    countstate++;

>>>>>>> 394513a3
    //set flag to start to record messages in channel
    if (int(m_AllPeers.size()) > 1)
    {
        m_NotifyToSave = true;
    }

    //prepare marker tagged with UUID + Int
    Logger.Info << "Marker is ready from " << GetUUID() << std::endl;
    freedm::broker::CMessage m_ = marker();
    //send tagged marker to all other peers
    foreach(PeerNodePtr peer_, m_AllPeers | boost::adaptors::map_values)
    {
        if (peer_->GetUUID()!= GetUUID())
        {
            Logger.Info << "Sending marker to " << peer_->GetUUID() << std::endl;
            peer_->AsyncSend(m_);
        }
    }//end foreach
}


///////////////////////////////////////////////////////////////////////////////
/// StateResponse
/// @description: This function deals with the collectstate and prepare states sending back.
/// @pre: The initiator has collected all states.
/// @post: Collected states are sent back to the request module.
/// @peers: other SC processes
/// @return: Send message which contains gateway values and channel transit messages
/// @limitation: Currently, only gateway values and channel transit messages are collected and sent back.
///////////////////////////////////////////////////////////////////////////////

void SCAgent::StateResponse()
{
    Logger.Debug << __PRETTY_FUNCTION__ << std::endl;
    //Initiator extracts information from multimap "collectstate" and send back to request module
    freedm::broker::CMessage m_;
    if (m_countmarker == int(m_AllPeers.size()) && m_NotifyToSave == false)
    {
        //send collect states to the requested module
        Logger.Info << "Sending requested state back to " << m_module << " module" << std::endl;
        m_.m_submessages.put(m_module, "CollectedState");
        for (it = collectstate.begin(); it != collectstate.end(); it++)
        {
            if((*it).first == m_curversion)
            {
                if((*it).second.get<std::string>("sc.type")== "gateway")
                {
        	    m_.m_submessages.add("CollectedState.gateway.value", (*it).second.get<std::string>("sc.gateway"));
                }
                else if((*it).second.get<std::string>("sc.type")== "Message")
                {
        	    m_.m_submessages.add("CollectedState.intransit.value", (*it).second.get<std::string>("sc.transit.value"));
                }
            }
        }//end for

        GetPeer(GetUUID())->AsyncSend(m_);
        //clear collectstate
        collectstate.clear();
        m_countmarker = 0;
        m_countstate = 0;
    }
/*
    //for LoadBalance
    std::stringstream gateWayValues_;
    std::stringstream transitValues_;
    std::string str_;
    PeerNodePtr peer_;
    gateWayValues_.clear();
    transitValues_.clear();
    //for each state in collectstate structure, if receive marker from all other peers
    //which means that all peers have recorded their states and sent the marker back
<<<<<<< HEAD
    Logger.Notice << "(Initiator)The number of collected states is " << int(collectstate.size()) << std::endl;
    
    if (m_countmarker == int(m_AllPeers.size()) && m_NotifyToSave == false)
=======
    Logger::Notice << "(Initiator)The number of collected states is " << int(collectstate.size()) << std::endl;

    if (countmarker == int(m_AllPeers.size()) && NotifyToSave == false)
>>>>>>> 394513a3
    {
        for (it = collectstate.begin(); it != collectstate.end(); it++)
        {
            if((*it).first == m_curversion)
            {
                if((*it).second.get<std::string>("sc.type")== "gateway")
                {
                    gateWayValues_ <<(*it).second.get<std::string>("sc.gateway");
                    gateWayValues_ << ",";
                    //Logger.Notice << "SC: gateway string " << gateWayValues_.str() <<std::endl;
                }
                else if((*it).second.get<std::string>("sc.type")== "Message")
                {
                    transitValues_ <<(*it).second.get<std::string>("sc.transit.value");
                    transitValues_ << ",";
                    //Logger.Notice << "SC: intransit string " << transitValues_.str() <<std::endl;
                }
            }
        }//end for
<<<<<<< HEAD
        
        Logger.Notice << "Collected state includes gateway values: " << gateWayValues_.str()
=======

        Logger::Notice << "Collected state includes gateway values: " << gateWayValues_.str()
>>>>>>> 394513a3
                       << " and any intransit P* changes: " << transitValues_.str() << std::endl;
        //send collect states to the requested module
        Logger.Info << "Sending requested state back to " << m_module << " module" << std::endl;
        m_.m_submessages.put(m_module, "CollectedState");
        //m_.m_submessages.put("lb.source", GetUUID());
        m_.m_submessages.put("CollectedState.gateway", gateWayValues_.str());
        m_.m_submessages.put("CollectedState.intransit", transitValues_.str());
        GetPeer(GetUUID())->AsyncSend(m_);
        //clear collectstate
        collectstate.clear();
        m_countmarker = 0;
        m_countstate = 0;
    }
*/
    else
    {
<<<<<<< HEAD
        Logger.Notice << "(Initiator) Not receiving all states back. Peerlist size is " << int(m_AllPeers.size())<< std::endl;
        
        if (m_NotifyToSave == true)
=======
        Logger::Notice << "(Initiator) Not receiving all states back. Peerlist size is " << int(m_AllPeers.size())<< std::endl;

        if (NotifyToSave == true)
>>>>>>> 394513a3
        {
            Logger.Notice << m_countmarker << " + " << "TRUE" << std::endl;
        }
        else
        {
            Logger.Notice << m_countmarker << " + " << "FALSE" << std::endl;
        }

        collectstate.clear();
    }
}


///////////////////////////////////////////////////////////////////
/// TakeSnapshot
/// @description: TakeSnapshot is used to collect local states.
/// @pre: The initiator starts state collection or the peer receives marker at first time.
/// @post: Save local state in container m_curstate
/// @limitation: Currently, it is used to collect only the gateway values for LB module
///
//////////////////////////////////////////////////////////////////
void SCAgent::TakeSnapshot()
{
    // typedef broker::device::CDeviceDRER SST;
    // broker::CPhysicalDeviceManager::PhysicalDevice<SST>::Container list;
    // broker::CPhysicalDeviceManager::PhysicalDevice<SST>::iterator it, end;
    // broker::device::SettingValue PowerValue = 0;
    typedef broker::device::CDeviceSST SST;
    broker::device::CPhysicalDeviceManager::PhysicalDevice<SST>::Container SSTContainer;
    broker::device::CPhysicalDeviceManager::PhysicalDevice<SST>::iterator it, end;
    SSTContainer = m_phyDevManager.GetDevicesOfType<SST>();
    broker::device::SettingValue PowerValue = 0;

    for( it = SSTContainer.begin(), end = SSTContainer.end(); it != end; it++ )
    {
        PowerValue +=(*it)->Get("powerLevel");
    }

    //list = m_phyDevManager.GetDevicesOfType<SST>();
    //for(it = list.begin(), end = list.end();it != end; it++)
    //{
    //  PowerValue += (*it)->Get("powerLevel");
    //}
    //get gateway value from SST and save into a CMessage (here use a fake one)
    m_curstate.put("sc.type", "gateway");
    m_curstate.put("sc.gateway", PowerValue);
    m_curstate.put("sc.source", GetUUID());
}


///////////////////////////////////////////////////////////////////
/// SendStateBack
/// @description: SendStateBack is used by the peer to send collect states back to initiator.
/// @pre: Peer has completed its collecting states in local side.
/// @post: Peer sends its states back to the initiator.
/// @limitation: Currently, only sending back gateway value and channel transit messages.
//////////////////////////////////////////////////////////////////
void SCAgent::SendStateBack()
{
    //Peer send collected states to initiator
    //for each in collectstate, extract ptree as a message then send to initiator
    freedm::broker::CMessage m_;
    freedm::broker::CMessage m_done;
<<<<<<< HEAD
    Logger.Notice << "(Peer)The number of collected states is " << int(collectstate.size()) << std::endl;
    
=======
    Logger::Notice << "(Peer)The number of collected states is " << int(collectstate.size()) << std::endl;

>>>>>>> 394513a3
    //send collected states to initiator
    for (it = collectstate.begin(); it != collectstate.end(); it++)
    {
        if ((*it).first == m_curversion)
        {
            if((*it).second.get<std::string>("sc.type")== "gateway")
            {
                m_.m_submessages.put("sc", "state");
                m_.m_submessages.put("sc.type", (*it).second.get<std::string>("sc.type"));
                m_.m_submessages.put("sc.gateway", (*it).second.get<std::string>("sc.gateway"));
                m_.m_submessages.put("sc.source", (*it).second.get<std::string>("sc.source"));
                GetPeer(m_curversion.first)->AsyncSend(m_);
                //Logger.Notice << "SendStateBack(): gateway "<< (*it).second.get<std::string>("sc.gateway") << std::endl;
                //Logger.Notice << "Sending state back to initiator: " << m_curversion.first << std::endl;
            }
            else if((*it).second.get<std::string>("sc.type")== "Message")
            {
                m_.m_submessages.put("sc", "state");
                m_.m_submessages.put("sc.type", (*it).second.get<std::string>("sc.type"));
                m_.m_submessages.put("sc.transit.value", (*it).second.get<std::string>("sc.transit.value"));
                //m_.m_submessages.put("sc.transit.source", (*it).second.get<std::string>("sc.transit.source"));
                //m_.m_submessages.put("sc.transit.destin", (*it).second.get<std::string>("sc.transit.destin"));
                GetPeer(m_curversion.first)->AsyncSend(m_);
            }
        }
    }//end for

    //send state done to initiator
    m_done.m_submessages.put("sc", "state");
    m_done.m_submessages.put("sc.type", "done");
    m_done.m_submessages.put("sc.source", GetUUID());
    GetPeer(m_curversion.first)->AsyncSend(m_done);
}


///////////////////////////////////////////////////////////////////
/// HandleRead
/// @description: HandleRead will be called upon every incoming message and operations will
///		  be performed based on chandy-lamport algorithm.
/// @pre: Messages are obtained.
/// @post: parsing messages
/// @peers: Invoked by dispatcher, other SC
/// @param: msg
/// @return: Multiple decisions based on the receiving messages and chandy-lamport algorithm
/// @limitation: Currently, only gateway values and channel transit messages (from lb and gm)
///              are collected.
/// @Real_Time: time of longest code segment
//////////////////////////////////////////////////////////////////

void SCAgent::HandleRead(broker::CMessage msg)
{
    Logger.Debug << __PRETTY_FUNCTION__ << std::endl;
    std::string line_;
    std::stringstream ss_;
    PeerNodePtr peer_;
    ptree pt = msg.GetSubMessages();
    //incomingVer_ records the coming version of the marker
    StateVersion incomingVer_;
    //check the coming peer node
    line_ = msg.GetSourceUUID();

    if(line_ != GetUUID())
    {
        peer_ = GetPeer(line_);

        if(peer_ != NULL)
        {
            Logger.Debug << "Peer already exists. Do Nothing " <<std::endl;
        }
        else
        {
            Logger.Debug << "PeerPeer doesn't exist. Add it up to PeerSet" <<std::endl;
            AddPeer(line_);
            peer_ = GetPeer(line_);
        }//end if
    }//end if

    //receive updated peerlist from groupmanager, which means group has been changed
    if(pt.get<std::string>("any","NOEXCEPTION") == "PeerList")
    {
        Logger.Info << "Peer List received from Group Leader: " << line_ <<std::endl;
        foreach(PeerNodePtr peer_, m_AllPeers | boost::adaptors::map_values)
        {
            if (peer_->GetUUID() != GetUUID())
                EraseInPeerSet(m_AllPeers,peer_);
        }
<<<<<<< HEAD
        
=======
        copy_AllPeers.clear();

>>>>>>> 394513a3
        foreach(ptree::value_type &v, pt.get_child("any.peers"))
        {
            peer_ = GetPeer(v.second.data());

            if( false != peer_ )
            {
                Logger.Debug << "SC knows this peer " <<std::endl;
            }
            else
            {
                Logger.Debug << "SC sees a new member "<< v.second.data()
                              << " in the group " <<std::endl;
                AddPeer(v.second.data());
            }
        }

<<<<<<< HEAD
        
=======
        //copy_AllPeers contains all peers in m_AllPeers
        foreach(PeerNodePtr peer_, m_AllPeers | boost::adaptors::map_values)
        {
            InsertInPeerSet(copy_AllPeers,peer_);
        }

>>>>>>> 394513a3
        //if only one node left
        if (int(m_AllPeers.size())==1)
        {
            m_NotifyToSave = false;
        }
<<<<<<< HEAD
        
        if (m_NotifyToSave == true && line_ == GetUUID() && line_  == m_curversion.first)
=======

        if (NotifyToSave == true && line_ == GetUUID() && line_  == m_curversion.first)
>>>>>>> 394513a3
            //if flag=true and initiator doesn't change
        {
            Logger.Info << "Keep going!" << std::endl;
        }
        else if (line_ == m_curversion.first && m_curversion.first != GetUUID())
            //group leader doesn't changed and peer receive
        {
            m_curversion.first = "default";
            m_curversion.second = 0;
            collectstate.clear();
        }
        else if(line_ != m_curversion.first && m_curversion.first == GetUUID())
            //group leader change (initiator)
        {
            Logger.Notice << "Group leader has changed. New state collection will be started." << std::endl;
            m_curversion.first = "default";
            m_curversion.second = 0;
            collectstate.clear();
        }
        else if (line_ != GetUUID() && line_ != m_curversion.first && m_curversion.first != GetUUID())
            //group leader change (peer)
        {
            Logger.Notice << "Group leader has changed. New state collection will be started." << std::endl;
            collectstate.clear();
            m_curversion.first = "default";
            m_curversion.second = 0;
        }
    }//if peerList

    // If there isn't an sc message, save channel message if flag == true.
    else if(pt.get<std::string>("sc","NOEXCEPTION") == "NOEXCEPTION")
    {
	if (m_NotifyToSave == true)  
	{      
	    //if flag=true save lb's transit message in m_curstate
            if (pt.get<std::string>("lb","NOEXCEPTION") != "NOEXCEPTION")
            {
                m_curstate.put("sc.type", "Message");
                m_curstate.put("sc.transit.value", pt.get<std::string>("lb"));
                //m_curstate.put("sc.transit.source", pt.get<std::string>("sc.source"));
                //m_curstate.put("sc.transit.destin", GetUUID());
                collectstate.insert(std::pair<StateVersion, ptree>(m_curversion, m_curstate));
                m_countstate++;
            }
            //if flag=true save gm's transit message in m_curstate
            else if (pt.get<std::string>("gm","NOEXCEPTION") != "NOEXCEPTION")
            {
                m_curstate.put("sc.type", "Message");
                m_curstate.put("sc.transit.value", pt.get<std::string>("gm"));
                //m_curstate.put("sc.transit.source", pt.get<std::string>("sc.source"));
                //m_curstate.put("sc.transit.destin", GetUUID());
                collectstate.insert(std::pair<StateVersion, ptree>(m_curversion, m_curstate));
                m_countstate++;
            }
        }
<<<<<<< HEAD
=======

>>>>>>> 394513a3
        //return;
    }
    //receive state request for gateway
    else if (pt.get<std::string>("sc") == "request")
    {
        //extract request source from "LB" or "GM"
        m_module = pt.get<std::string>("sc.module");
        //call initiate to start state collection
        Logger.Notice << "Receiving state collect request from " << m_module << " ( " << pt.get<std::string>("sc.source")
                       << " ) " << std::endl;
        Initiate();
    }
    //check if this is a marker message
    else if (pt.get<std::string>("sc") == "marker")
    {
        // marker value is present
        Logger.Info << "Received message is a marker!" << std::endl;
        // read the incoming version from marker
        incomingVer_.first = pt.get<std::string>("sc.source");
        incomingVer_.second = pt.get<unsigned int>("sc.id");

        if (m_curversion.first == "default")
            //peer receives first marker
        {
            //assign incoming version to current version
            m_curversion = incomingVer_;
            //count unique marker
            //recordmarker.insert(std::pair<StateVersion, int>(m_curversion, 1));
            m_countmarker = 1;
            Logger.Info << "Marker is " << m_curversion.first << " " << m_curversion.second << std::endl;
            //physical device information
            Logger.Debug << "SC module identified "<< m_phyDevManager.DeviceCount()
                          << " physical devices on this node" << std::endl;
            //collect local state
            TakeSnapshot();
            //save state into the multimap "collectstate"
            //Logger.Notice << "Peer m_curstate contains gateway value:" << m_curstate.get<std::string>("sc.gateway")
            //          << " of"<< m_curstate.get<std::string>("sc.source")<<std::endl;
            collectstate.insert(std::pair<StateVersion, ptree>(m_curversion, m_curstate));
<<<<<<< HEAD
            m_countstate++;
            
=======
            countstate++;

>>>>>>> 394513a3
            if (int(m_AllPeers.size())==2)
                //only two nodes, peer finish collecting states: send marker then state back
            {
                //send marker back to initiator
                GetPeer(m_curversion.first)->AsyncSend(msg);
                //send collected states to initiator
                SendStateBack();
                m_curversion.first = "default";
                m_curversion.second = 0;
                m_countmarker = 0;
                collectstate.clear();
            }
            else
                //more than two nodes
            {
                //broadcast marker to all other peers
                foreach(PeerNodePtr peer_, m_AllPeers | boost::adaptors::map_values)
                {
                    if (peer_->GetUUID()!= GetUUID())
                    {
                        Logger.Info << "Forward marker to " << peer_->GetUUID() << std::endl;
                        peer_->AsyncSend(msg);
                    }
                }//end foreach
                //set flag to start to record messages in channel
                m_NotifyToSave = true;
            }
        }//first receive marker
        else if (m_curversion == incomingVer_ && m_curversion.first == GetUUID())
            //initiator receives his marker before
        {
            //number of marker is increased by 1
<<<<<<< HEAD
            m_countmarker++;
            
            if (m_countmarker == int(m_AllPeers.size()))
=======
            countmarker++;

            if (countmarker == int(m_AllPeers.size()))
>>>>>>> 394513a3
                //Initiator done! set flag to false not record channel message
            {
                m_NotifyToSave=false;
            }
        }
        else if (m_curversion == incomingVer_ && m_curversion.first != GetUUID())
            //peer receives this marker before
        {
            //number of marker is increased by 1
<<<<<<< HEAD
            m_countmarker++;
            
            if (m_countmarker == int(m_AllPeers.size())-1)
=======
            countmarker++;

            if (countmarker == int(m_AllPeers.size())-1)
>>>>>>> 394513a3
            {
                //peer done! set flag to false not record channel message
                m_NotifyToSave=false;
                //send collected states to initiator
                SendStateBack();
                m_curversion.first = "default";
                m_curversion.second = 0;
                m_countmarker = 0;
                collectstate.clear();
            }
        }
        else if (incomingVer_ != m_curversion && m_curversion.first != "default")
            //receive a new marker from other peer
        {
            Logger.Notice << "Receive a new marker different from current one." << std::endl;
        }
    }
    //check if this is a response state
    else if (pt.get<std::string>("sc") == "state")
    {
        //save states

        //parsing the states
        if (pt.get<std::string>("sc.type") == "Message")
        {
            Logger.Notice << "Receive channel message from peer " << pt.get<std::string>("sc.source") << std::endl;
            m_curstate.put("sc.type", "Message");
            m_curstate.put("sc.transit.value", pt.get<std::string>("sc.transit.value"));
            //m_curstate.put("sc.transit.source", pt.get<std::string>("sc.source"));
            //m_curstate.put("sc.transit.destin", pt.get<std::string>("sc.destin"));
            collectstate.insert(std::pair<StateVersion, ptree>( m_curversion, m_curstate));
            m_countstate++;
        }
        else if (pt.get<std::string>("sc.type") == "gateway")
        {
            Logger.Notice << "Receive status from peer " << pt.get<std::string>("sc.source") << std::endl;
            m_curstate.put("sc.type", "gateway");
            m_curstate.put("sc.gateway", pt.get<std::string>("sc.gateway"));
            m_curstate.put("sc.source", pt.get<std::string>("sc.source"));
            //Logger.Notice << "HandleRead(state): gateway "<< pt.get<std::string>("sc.gateway") << std::endl;
            //save state into the map "collectstate"
            collectstate.insert(std::pair<StateVersion, ptree>( m_curversion, m_curstate));
            m_countstate++;
        }
        else if(pt.get<std::string>("sc.type")=="done")
        {
            Logger.Notice << "Receive done message from peer " << pt.get<std::string>("sc.source") << std::endl;
            //send done back to initiator
            SendDoneBack();
        }
    }
    else if (pt.get<std::string>("sc")=="done")
    {
<<<<<<< HEAD
        m_countdone++;
        Logger.Debug << "done :-------------" << m_countdone << std::endl;
        
=======
        countdone++;
        Logger::Debug << "done :-------------" << countdone << std::endl;

>>>>>>> 394513a3
        //if "done" is received from all peers
        if (m_countdone == int(m_AllPeers.size())-1)
        {
            StateResponse();
            m_countdone = 0;
        }
    }
}

////////////////////////////////////////////////////////////
/// AddPeer
/// @description: Add a peer to peer set m_AllPeers from UUID.
///               m_AllPeers is a specific peer set for SC module.
/// @pre: m_AllPeers 
/// @post: Add a peer to m_AllPeers
/// @param: uuid string
/// @return: a pointer to a peer node
/////////////////////////////////////////////////////////
SCAgent::PeerNodePtr SCAgent::AddPeer(std::string uuid)
{
    Logger.Debug << __PRETTY_FUNCTION__ << std::endl;
    PeerNodePtr tmp_;
    tmp_.reset(new SCPeerNode(uuid,GetConnectionManager(),GetIOService(),GetDispatcher()));
    InsertInPeerSet(m_AllPeers,tmp_);
    return tmp_;
}

////////////////////////////////////////////////////////////
/// AddPeer
/// @description: Add a peer to peer set from a pointer to a peer node object
///               m_AllPeers is a specific peer set for SC module.
/// @pre: m_AllPeers 
/// @post: Add a peer to m_AllPeers
/// @param: a pointer to a peer node
/// @return: a pointer to a peer node
/////////////////////////////////////////////////////////
SCAgent::PeerNodePtr SCAgent::AddPeer(PeerNodePtr peer)
{
    InsertInPeerSet(m_AllPeers,peer);
    return peer;
}

////////////////////////////////////////////////////////////
/// GetPeer
/// @description: Get a pointer to a peer from UUID.
///               m_AllPeers is a specific peer set for SC module.
/// @pre: m_AllPeers 
/// @post: Add a peer to m_AllPeers
/// @param: uuid string
/// @return: a pointer to the peer
/////////////////////////////////////////////////////////
SCAgent::PeerNodePtr SCAgent::GetPeer(std::string uuid)
{
    PeerSet::iterator it = m_AllPeers.find(uuid);

    if(it != m_AllPeers.end())
    {
        return it->second;
    }
    else
    {
        return PeerNodePtr();
    }
}

//namespace
}



<|MERGE_RESOLUTION|>--- conflicted
+++ resolved
@@ -221,13 +221,8 @@
     TakeSnapshot();
     //save state into the multimap "collectstate"
     collectstate.insert(std::pair<StateVersion, ptree>(m_curversion, m_curstate));
-<<<<<<< HEAD
     m_countstate++;
     
-=======
-    countstate++;
-
->>>>>>> 394513a3
     //set flag to start to record messages in channel
     if (int(m_AllPeers.size()) > 1)
     {
@@ -264,7 +259,7 @@
     Logger.Debug << __PRETTY_FUNCTION__ << std::endl;
     //Initiator extracts information from multimap "collectstate" and send back to request module
     freedm::broker::CMessage m_;
-    if (m_countmarker == int(m_AllPeers.size()) && m_NotifyToSave == false)
+    if (m_countmarker == m_AllPeers.size() && m_NotifyToSave == false)
     {
         //send collect states to the requested module
         Logger.Info << "Sending requested state back to " << m_module << " module" << std::endl;
@@ -300,15 +295,9 @@
     transitValues_.clear();
     //for each state in collectstate structure, if receive marker from all other peers
     //which means that all peers have recorded their states and sent the marker back
-<<<<<<< HEAD
     Logger.Notice << "(Initiator)The number of collected states is " << int(collectstate.size()) << std::endl;
     
     if (m_countmarker == int(m_AllPeers.size()) && m_NotifyToSave == false)
-=======
-    Logger::Notice << "(Initiator)The number of collected states is " << int(collectstate.size()) << std::endl;
-
-    if (countmarker == int(m_AllPeers.size()) && NotifyToSave == false)
->>>>>>> 394513a3
     {
         for (it = collectstate.begin(); it != collectstate.end(); it++)
         {
@@ -328,13 +317,8 @@
                 }
             }
         }//end for
-<<<<<<< HEAD
         
         Logger.Notice << "Collected state includes gateway values: " << gateWayValues_.str()
-=======
-
-        Logger::Notice << "Collected state includes gateway values: " << gateWayValues_.str()
->>>>>>> 394513a3
                        << " and any intransit P* changes: " << transitValues_.str() << std::endl;
         //send collect states to the requested module
         Logger.Info << "Sending requested state back to " << m_module << " module" << std::endl;
@@ -351,15 +335,9 @@
 */
     else
     {
-<<<<<<< HEAD
         Logger.Notice << "(Initiator) Not receiving all states back. Peerlist size is " << int(m_AllPeers.size())<< std::endl;
         
         if (m_NotifyToSave == true)
-=======
-        Logger::Notice << "(Initiator) Not receiving all states back. Peerlist size is " << int(m_AllPeers.size())<< std::endl;
-
-        if (NotifyToSave == true)
->>>>>>> 394513a3
         {
             Logger.Notice << m_countmarker << " + " << "TRUE" << std::endl;
         }
@@ -423,13 +401,8 @@
     //for each in collectstate, extract ptree as a message then send to initiator
     freedm::broker::CMessage m_;
     freedm::broker::CMessage m_done;
-<<<<<<< HEAD
     Logger.Notice << "(Peer)The number of collected states is " << int(collectstate.size()) << std::endl;
     
-=======
-    Logger::Notice << "(Peer)The number of collected states is " << int(collectstate.size()) << std::endl;
-
->>>>>>> 394513a3
     //send collected states to initiator
     for (it = collectstate.begin(); it != collectstate.end(); it++)
     {
@@ -516,12 +489,7 @@
             if (peer_->GetUUID() != GetUUID())
                 EraseInPeerSet(m_AllPeers,peer_);
         }
-<<<<<<< HEAD
-        
-=======
-        copy_AllPeers.clear();
-
->>>>>>> 394513a3
+
         foreach(ptree::value_type &v, pt.get_child("any.peers"))
         {
             peer_ = GetPeer(v.second.data());
@@ -538,28 +506,14 @@
             }
         }
 
-<<<<<<< HEAD
         
-=======
-        //copy_AllPeers contains all peers in m_AllPeers
-        foreach(PeerNodePtr peer_, m_AllPeers | boost::adaptors::map_values)
-        {
-            InsertInPeerSet(copy_AllPeers,peer_);
-        }
-
->>>>>>> 394513a3
         //if only one node left
         if (int(m_AllPeers.size())==1)
         {
             m_NotifyToSave = false;
         }
-<<<<<<< HEAD
         
         if (m_NotifyToSave == true && line_ == GetUUID() && line_  == m_curversion.first)
-=======
-
-        if (NotifyToSave == true && line_ == GetUUID() && line_  == m_curversion.first)
->>>>>>> 394513a3
             //if flag=true and initiator doesn't change
         {
             Logger.Info << "Keep going!" << std::endl;
@@ -615,12 +569,8 @@
                 m_countstate++;
             }
         }
-<<<<<<< HEAD
-=======
-
->>>>>>> 394513a3
-        //return;
-    }
+    }
+
     //receive state request for gateway
     else if (pt.get<std::string>("sc") == "request")
     {
@@ -658,13 +608,8 @@
             //Logger.Notice << "Peer m_curstate contains gateway value:" << m_curstate.get<std::string>("sc.gateway")
             //          << " of"<< m_curstate.get<std::string>("sc.source")<<std::endl;
             collectstate.insert(std::pair<StateVersion, ptree>(m_curversion, m_curstate));
-<<<<<<< HEAD
             m_countstate++;
             
-=======
-            countstate++;
-
->>>>>>> 394513a3
             if (int(m_AllPeers.size())==2)
                 //only two nodes, peer finish collecting states: send marker then state back
             {
@@ -697,15 +642,9 @@
             //initiator receives his marker before
         {
             //number of marker is increased by 1
-<<<<<<< HEAD
             m_countmarker++;
             
-            if (m_countmarker == int(m_AllPeers.size()))
-=======
-            countmarker++;
-
-            if (countmarker == int(m_AllPeers.size()))
->>>>>>> 394513a3
+            if (m_countmarker == m_AllPeers.size())
                 //Initiator done! set flag to false not record channel message
             {
                 m_NotifyToSave=false;
@@ -715,15 +654,9 @@
             //peer receives this marker before
         {
             //number of marker is increased by 1
-<<<<<<< HEAD
             m_countmarker++;
             
-            if (m_countmarker == int(m_AllPeers.size())-1)
-=======
-            countmarker++;
-
-            if (countmarker == int(m_AllPeers.size())-1)
->>>>>>> 394513a3
+            if (m_countmarker == m_AllPeers.size()-1)
             {
                 //peer done! set flag to false not record channel message
                 m_NotifyToSave=false;
@@ -777,17 +710,11 @@
     }
     else if (pt.get<std::string>("sc")=="done")
     {
-<<<<<<< HEAD
         m_countdone++;
         Logger.Debug << "done :-------------" << m_countdone << std::endl;
         
-=======
-        countdone++;
-        Logger::Debug << "done :-------------" << countdone << std::endl;
-
->>>>>>> 394513a3
         //if "done" is received from all peers
-        if (m_countdone == int(m_AllPeers.size())-1)
+        if (m_countdone == m_AllPeers.size()-1)
         {
             StateResponse();
             m_countdone = 0;
