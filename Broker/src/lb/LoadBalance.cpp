--- conflicted
+++ resolved
@@ -12,11 +12,7 @@
 ///               Software Engineering, 1985
 ///
 /// @functions
-<<<<<<< HEAD
-/// LBAgent
-=======
 ///	LBAgent
->>>>>>> 30228784
 ///     Run
 ///     AddPeer
 ///     GetPeer
@@ -107,14 +103,8 @@
 /// @param uuid_: This object's uuid
 /// @limitations: None
 ///////////////////////////////////////////////////////////////////////////////
-<<<<<<< HEAD
-LBAgent::LBAgent(std::string uuid_, CBroker &broker):
-        IPeerNode(uuid_, broker.GetConnectionManager()),
-        m_broker(broker)
-=======
 LBAgent::LBAgent(std::string uuid_):
-    IPeerNode(uuid_)
->>>>>>> 30228784
+        IPeerNode(uuid_)
 {
     Logger.Trace << __PRETTY_FUNCTION__ << std::endl;
     PeerNodePtr self_ = CGlobalPeerList::instance().GetPeer(uuid_);
@@ -137,7 +127,6 @@
     RegisterSubhandle("lb.ComputedNormal",boost::bind(&LBAgent::HandleComputedNormal, this, _1, _2));
     RegisterSubhandle("any",boost::bind(&LBAgent::HandleAny, this, _1, _2));
     m_sstExists = false;
-<<<<<<< HEAD
 
     //first time flag to obtain expected RTT
     First_Time_RTT = true;
@@ -147,9 +136,9 @@
     m_inProgress = false;
     //initialize imbalanced power K
     Kei = P_Migrate;
-=======
+
     m_actuallyread = true;
->>>>>>> 30228784
+
 }
 
 ////////////////////////////////////////////////////////////
@@ -171,20 +160,14 @@
     // This timer gets resolved for the lb module (instead of lbq) so
     // it is safe to give it a timeout of 1 effectively making it expire
     // immediately
-<<<<<<< HEAD
+
     m_Mutex.lock();
-    m_broker.Schedule(m_GlobalTimer,
+    CBroker::Instance().Schedule(m_GlobalTimer,
                       boost::posix_time::not_a_date_time,
                       boost::bind(&LBAgent::LoadManage, this,
                                   boost::asio::placeholders::error));
     m_Mutex.unlock();
     PowerTransfer = boost::posix_time::milliseconds(CTimings::LB_STATE_TIMER);
-=======
-    CBroker::Instance().Schedule(m_GlobalTimer,
-        boost::posix_time::not_a_date_time,
-        boost::bind(&LBAgent::LoadManage, this,
-            boost::asio::placeholders::error));
->>>>>>> 30228784
     return 0;
 }
 
@@ -345,10 +328,7 @@
     subPtree3.add("deviceType", "Load");
     subPtree3.add("valueType", "drain");
     m_cs.m_submessages.add_child("sc.devices.device", subPtree3);
-<<<<<<< HEAD
-=======
-
->>>>>>> 30228784
+
     //FID device
     ptree subPtree4;
     subPtree4.add("deviceType", "Fid");
@@ -359,11 +339,7 @@
     subPtree5.add("deviceType", "Desd");
     subPtree5.add("valueType", "storage");
     m_cs.m_submessages.add_child("sc.devices.device", subPtree5);
-<<<<<<< HEAD
-    
-=======
-
->>>>>>> 30228784
+
     try
     {
         GetPeer(GetUUID())->Send(m_cs);
@@ -394,19 +370,12 @@
     // Schedule the NEXT LB before starting this one. So ensure that after this
     // LB completes, there's still time to run another before scheduling it.
     // Otherwise we'll steal time from the next broker module.
-<<<<<<< HEAD
-    if (m_broker.TimeRemaining() >
-            boost::posix_time::milliseconds(2*CTimings::LB_GLOBAL_TIMER))
-    {
-        m_Mutex.lock();
-        m_broker.Schedule(m_GlobalTimer,
-=======
+
     if (CBroker::Instance().TimeRemaining() >
         boost::posix_time::milliseconds(2*CTimings::LB_GLOBAL_TIMER))
     {
         m_actuallyread = false;
         CBroker::Instance().Schedule(m_GlobalTimer,
->>>>>>> 30228784
                           boost::posix_time::milliseconds(
                               CTimings::LB_GLOBAL_TIMER),
                           boost::bind(&LBAgent::LoadManage,
@@ -420,39 +389,26 @@
     {
         // Schedule past the end of our phase so control will pass to the broker
         // after this LB, and we won't go again until it's our turn.
-<<<<<<< HEAD
-        m_Mutex.lock();
-        m_broker.Schedule(m_GlobalTimer,
-=======
         CBroker::Instance().Schedule(m_GlobalTimer,
->>>>>>> 30228784
                           boost::posix_time::not_a_date_time,
                           boost::bind(&LBAgent::LoadManage,
                                       this,
                                       boost::asio::placeholders::error));
         m_Mutex.unlock();
         Logger.Info << "Won't run over phase, scheduling another LoadManage in "
-<<<<<<< HEAD
-        << "next round" << std::endl;
-=======
                     << "next round" << std::endl;
         m_actuallyread = true;
->>>>>>> 30228784
     }
     
     //Remember previous load before computing current load
     m_prevStatus = m_Status;
     //Call LoadTable to update load state of the system as observed by this node
     LoadTable();
-<<<<<<< HEAD
-    
-=======
 
     using namespace device;
     std::set<CDevice::Pointer> logger;
     logger = CDeviceManager::Instance().GetDevicesOfType("Logger");
 
->>>>>>> 30228784
     //Send Demand message when the current state is Demand
     //NOTE: (changing the original architecture in which Demand broadcast is done
     //only when the Normal->Demand or Demand->Normal cases happen)
@@ -471,11 +427,6 @@
     // If you are in Supply state
     else if (LBAgent::SUPPLY == m_Status)
     {
-<<<<<<< HEAD
-        Logger.Notice << "this node is in supply..."<< std::endl;
-        //initiate draft request
-        SendDraftRequest();
-=======
         if( logger.empty() || (*logger.begin())->GetState("dgiEnable") == 1 )
         {
             //initiate draft request
@@ -493,7 +444,6 @@
         {
             (*it)->SetCommand("gateway", m_NetGateway);
         }
->>>>>>> 30228784
     }
 }//end LoadManage
 
@@ -542,41 +492,6 @@
 {
     Logger.Trace << __PRETTY_FUNCTION__ << std::endl;
     using namespace device;
-<<<<<<< HEAD
-    // device typedef for convenience
-    typedef CDeviceDrer DRER;
-    typedef CDeviceDesd DESD;
-    typedef CDeviceLoad LOAD;
-    typedef CDeviceSst SST;
-    int numDRERs = CDeviceManager::Instance().GetDevicesOfType<DRER>().size();
-    int numDESDs = CDeviceManager::Instance().GetDevicesOfType<DESD>().size();
-    int numLOADs = CDeviceManager::Instance().GetDevicesOfType<LOAD>().size();
-    int numSSTs = CDeviceManager::Instance().GetDevicesOfType<SST>().size();
-    int numDevices = CDeviceManager::Instance().DeviceCount();
-    m_Gen = CDeviceManager::Instance().GetNetValue<DRER>(&DRER::GetGeneration);
-    m_Storage = CDeviceManager::Instance().GetNetValue<DESD>(&DESD::GetStorage);
-    m_Load = CDeviceManager::Instance().GetNetValue<LOAD>(&LOAD::GetLoad);
-    m_SstGateway = CDeviceManager::Instance().GetNetValue<SST>(&SST::GetGateway);
-    
-    if (numSSTs >= 1)
-    {
-        m_sstExists = true;
-        // FIXME should consider other devices
-        m_NetGateway = m_SstGateway;
-    }
-    else
-    {
-        m_sstExists = false;
-        // FIXME should consider Gateway
-        m_NetGateway = m_Load - m_Gen - m_Storage;
-    }
-    
-    typedef CDeviceLogger LOGGER;
-    std::multiset<LOGGER::Pointer> LSet;
-    LSet = device::CDeviceManager::Instance().GetDevicesOfType<LOGGER>();
-    
-    if ( !LSet.empty() )
-=======
     
     int numDRERs = CDeviceManager::Instance().GetDevicesOfType("Drer").size();
     int numDESDs = CDeviceManager::Instance().GetDevicesOfType("Desd").size();
@@ -589,7 +504,6 @@
     m_SstGateway = CDeviceManager::Instance().GetNetValue("Sst", "gateway");
 
     if(m_actuallyread)
->>>>>>> 30228784
     {
         if (numSSTs >= 1)
         {
@@ -617,21 +531,6 @@
     std::stringstream ss;
     ss << std::setprecision(2) << std::fixed;
     ss << " ----------- LOAD TABLE (Power Management) ------------"
-<<<<<<< HEAD
-    << std::endl;
-    ss << "\t| " << "Net DRER (" << std::setfill('0') << std::setw(2)
-    << numDRERs << "): " << extraGenSpace << std::setfill(' ')
-    << std::setw(genWidth) << m_Gen << "     Net DESD    ("
-    << std::setfill('0') << std::setw(2) << numDESDs << "): "
-    << extraStorageSpace << std::setfill(' ') << std::setw(storageWidth)
-    << m_Storage << " |" << std::endl;
-    ss << "\t| " << "Net Load (" << std::setfill('0') << std::setw(2)
-    << numLOADs << "): " << extraLoadSpace << std::setfill(' ')
-    << std::setw(loadWidth) << m_Load << "     SST Gateway ("
-    << std::setfill('0') << std::setw(2) << numSSTs << "): "
-    << extraSstSpace << std::setfill(' ') << std::setw(sstGateWidth)
-    << m_SstGateway << " |" << std::endl;
-=======
             << std::endl;
     ss << "\t| " << "Net DRER (" << std::setfill('0') << std::setw(2)
             << numDRERs << "): " << extraGenSpace << std::setfill(' ')
@@ -647,7 +546,6 @@
             << m_SstGateway << " |" << std::endl;
     ss << "\t| " << "Net Gateway : " << m_NetGateway << std::endl;
 
->>>>>>> 30228784
 //
 // We will hide Overall Gateway for the time being as it is useless until
 // we properly support multiple device LBs.
@@ -1094,7 +992,7 @@
     msdiff = Deadline - Phase_Time;
     //Start  the timer, on timeout, deadline_miss will be called
     m_Mutex.lock();
-    m_broker.Schedule(m_GlobalTimer, boost::posix_time::milliseconds(Curr_Relative_Deadline),
+    CBroker::Instance().Schedule(m_GlobalTimer, boost::posix_time::milliseconds(Curr_Relative_Deadline),
                       boost::bind(&LBAgent::Deadline_Miss, this, boost::asio::placeholders::error));
     m_Mutex.unlock();
     bool Ik_Invariant;
@@ -1378,7 +1276,7 @@
         int DEADLINE_TIMEOUT = boost::lexical_cast<int>(Curr_RTT);
         //Start  the timer, on timeout, deadline_miss will be called
         m_Mutex.lock();
-        m_broker.Schedule(m_GlobalTimer, boost::posix_time::milliseconds(DEADLINE_TIMEOUT),
+        CBroker::Instance().Schedule(m_GlobalTimer, boost::posix_time::milliseconds(DEADLINE_TIMEOUT),
                           boost::bind(&LBAgent::ECN_Active, this, boost::asio::placeholders::error));
         m_Mutex.unlock();
     }
@@ -1532,20 +1430,11 @@
 void LBAgent::Step_PStar()
 {
     Logger.Trace << __PRETTY_FUNCTION__ << std::endl;
-<<<<<<< HEAD
-    typedef device::CDeviceSst SST;
-    std::multiset<SST::Pointer> SSTContainer;
-    std::multiset<SST::Pointer>::iterator it, end;
-    SSTContainer = device::CDeviceManager::Instance().GetDevicesOfType<SST>();
-    
-    for ( it = SSTContainer.begin(), end = SSTContainer.end(); it != end; it++ )
-=======
     std::set<device::CDevice::Pointer> SSTContainer;
     std::set<device::CDevice::Pointer>::iterator it, end;
     SSTContainer = device::CDeviceManager::Instance().GetDevicesOfType("Sst");
 
     for( it = SSTContainer.begin(), end = SSTContainer.end(); it != end; it++ )
->>>>>>> 30228784
     {
         if (LBAgent::DEMAND == m_Status)
         {
@@ -1579,20 +1468,11 @@
 void LBAgent::PStar(device::SignalValue DemandValue)
 {
     Logger.Trace << __PRETTY_FUNCTION__ << std::endl;
-<<<<<<< HEAD
-    typedef device::CDeviceSst SST;
-    std::multiset<SST::Pointer> SSTContainer;
-    std::multiset<SST::Pointer>::iterator it, end;
-    SSTContainer = device::CDeviceManager::Instance().GetDevicesOfType<SST>();
-    
-    for ( it = SSTContainer.begin(), end = SSTContainer.end(); it != end; it++ )
-=======
     std::set<device::CDevice::Pointer> SSTContainer;
     std::set<device::CDevice::Pointer>::iterator it, end;
     SSTContainer = device::CDeviceManager::Instance().GetDevicesOfType("Sst");
 
     for( it = SSTContainer.begin(), end = SSTContainer.end(); it != end; it++ )
->>>>>>> 30228784
     {
         if (LBAgent::DEMAND == m_Status)
         {
@@ -1630,20 +1510,11 @@
 void LBAgent::Desd_PStar()
 {
     Logger.Trace << __PRETTY_FUNCTION__ << std::endl;
-<<<<<<< HEAD
-    typedef device::CDeviceDesd DESD;
-    std::multiset<DESD::Pointer> DESDContainer;
-    std::multiset<DESD::Pointer>::iterator it, end;
-    DESDContainer = device::CDeviceManager::Instance().GetDevicesOfType<DESD>();
-    
-    for ( it = DESDContainer.begin(), end = DESDContainer.end(); it != end; it++ )
-=======
     std::set<device::CDevice::Pointer> DESDContainer;
     std::set<device::CDevice::Pointer>::iterator it, end;
     DESDContainer = device::CDeviceManager::Instance().GetDevicesOfType("Desd");
 
     for( it = DESDContainer.begin(), end = DESDContainer.end(); it != end; it++ )
->>>>>>> 30228784
     {
         if (LBAgent::DEMAND == m_Status)
         {
@@ -1681,17 +1552,10 @@
         CollectState();
         Phase_Time = boost::posix_time::microsec_clock::local_time();// + LB_STATE_TIMER;
     }
-<<<<<<< HEAD
-    
-    m_Mutex.lock();
-    m_broker.Schedule(m_StateTimer, boost::posix_time::milliseconds(CTimings::LB_STATE_TIMER),
-                      boost::bind(&LBAgent::HandleStateTimer, this, boost::asio::placeholders::error));
-    m_Mutex.unlock();
-=======
 
     CBroker::Instance().Schedule(m_StateTimer, boost::posix_time::milliseconds(CTimings::LB_STATE_TIMER),
         boost::bind(&LBAgent::HandleStateTimer, this, boost::asio::placeholders::error));
->>>>>>> 30228784
+
 }
 
 } // namespace lb
