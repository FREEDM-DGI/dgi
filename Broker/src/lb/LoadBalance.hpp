////////////////////////////////////////////////////////////////////////////////
/// @file         LoadBalance.hpp
///
/// @author       Ravi Akella <rcaq5c@mst.edu>
///
/// @project      FREEDM DGI
///
/// @description  DGI Load Balancing Module
///
/// @functions  
///     LBAgent
///     LB
///     AddPeer
///     GetPeer
///     SendMsg
///     SendNormal
///     CollectState
///     LoadManage
///     LoadTable
///     SendDraftRequest
///     HandleRead
///     Step_PStar
///     PStar
///     InitiatePowerMigration
///     StartStateTimer
///     HandleStateTimer
///
/// These source code files were created at Missouri University of Science and
/// Technology, and are intended for use in teaching or research. They may be
/// freely copied, modified, and redistributed as long as modified versions are
/// clearly marked as such and this notice is not removed. Neither the authors
/// nor Missouri S&T make any warranty, express or implied, nor assume any legal
/// responsibility for the accuracy, completeness, or usefulness of these files
/// or any information distributed with these files.
///
/// Suggested modifications or questions about these files can be directed to
/// Dr. Bruce McMillin, Department of Computer Science, Missouri University of
/// Science and Technology, Rolla, MO 65409 <ff@mst.edu>.
////////////////////////////////////////////////////////////////////////////////

#ifndef LOADBALANCE_HPP_
#define LOADBALANCE_HPP_

#include "CConnectionManager.hpp"
#include "CDispatcher.hpp"
#include "CMessage.hpp"
#include "CUuid.hpp"
#include "PhysicalDeviceTypes.hpp"

#include "IPeerNode.hpp"
#include "IAgent.hpp"

#include <cmath>
#include <set>
#include <sstream>
#include <vector>

#include <boost/property_tree/ptree.hpp>
#include <boost/shared_ptr.hpp>

using boost::asio::ip::tcp;
using boost::property_tree::ptree;

using namespace boost::asio;

namespace freedm {

namespace broker {

namespace lb {

const double NORMAL_TOLERANCE = 0.5;
<<<<<<< HEAD

/// milliseconds, upper bound on the runtime of a LB
const unsigned int LOAD_TIMEOUT = 195;

/// milliseconds, upper bound on the runtime of a SC
const unsigned int STATE_TIMEOUT = 600;
=======
>>>>>>> 4082b99c

//////////////////////////////////////////////////////////
/// class LBAgent
///
/// @description 
/// Declaration of LBAgent class for load balancing algorithm
/////////////////////////////////////////////////////////
class LBAgent
    : public IReadHandler,
      public IPeerNode,
      public IAgent< boost::shared_ptr<IPeerNode> >
{
    public:
        /// Default constructor
        LBAgent();
        /// Constructor for using this object as a module
        LBAgent(std::string uuid_, CBroker &broker, const unsigned int phase);
        /// Destructor for the module  
        ~LBAgent();

        /// Main loop of the algorithm called from PosixBroker
        int Run();

    private:
        enum EStatus { SUPPLY, NORM, DEMAND }; 
         // Routines
        /// Advertises a draft request to demand nodes on Supply 
        void SendDraftRequest();
        /// Maintains the load table  
        void LoadTable();
        /// Monitors the demand changes and trigers the algorithm accordingly
        void LoadManage();        
        /// Triggers the LoadManage routine on timeout
        void LoadManage( const boost::system::error_code& err );
        /// Starts the state timer and restarts on timeout
        void StartStateTimer( unsigned int delay );
        /// Sends request to SC module to initiate state collection on timeout
        void HandleStateTimer( const boost::system::error_code & error);
        
        // Messages
        /// Sends a message 'msg' to the peers in 'peerSet_'
        void SendMsg(std::string msg, PeerSet peerSet_);
        /// Prepares and sends a state collection request to SC
        void CollectState();
        /// Sends the computed Normal to group members
        void SendNormal(double normal);

        // Handlers
        /// Handles the incoming messages according to the message label
        virtual void HandleAny(CMessage msg,PeerNodePtr peer);
        void HandlePeerList(CMessage msg, PeerNodePtr peer); 
        void HandleDemand(CMessage msg, PeerNodePtr peer); 
        void HandleNormal(CMessage msg, PeerNodePtr peer); 
        void HandleSupply(CMessage msg, PeerNodePtr peer); 
        void HandleRequest(CMessage msg, PeerNodePtr peer); 
        void HandleYes(CMessage msg, PeerNodePtr peer); 
        void HandleNo(CMessage msg, PeerNodePtr peer); 
        void HandleDrafting(CMessage msg, PeerNodePtr peer); 
        void HandleAccept(CMessage msg, PeerNodePtr peer); 
        void HandleCollectedState(CMessage msg, PeerNodePtr peer); 
        void HandleComputedNormal(CMessage msg, PeerNodePtr peer); 
        
        /// Adds a new node to the list of known peers using its UUID
        PeerNodePtr AddPeer(std::string uuid);
        /// Adds a new peer by a pointer
        PeerNodePtr AddPeer(PeerNodePtr peer);
        /// Returns a pointer to the peer based on its UUID
        PeerNodePtr GetPeer(std::string uuid);

        // Variables
        /// Calculated Normal
        double m_Normal;
        /// Leader of this group
        std::string m_Leader;
        /// Aggregate Load
        float   m_Load;
        /// Aggregate Generation
        float   m_Gen;
        /// Aggregate Storage
        float   m_Storage;
        /// Target value of gateway
        float   m_PStar;
        /// Current gateway
        float   m_Gateway;
        /// Calculated gateway
        float   m_CalcGateway;
        /// Demand cost of this node in Demand
        float   m_DemandVal;
        /// Current Demand state of this node  
        EStatus   m_Status;
        /// Previous demand state of this node before state change
        EStatus   m_prevStatus;  
   
        // Peer lists
        /// Set of known peers in Demand State
        PeerSet     m_HiNodes;
        /// Set of known peers in Normal State
        PeerSet     m_NoNodes;
        /// Set of known peers in Supply State
        PeerSet     m_LoNodes;
        /// Set of all the known peers 
        PeerSet     m_AllPeers;
        
        // Power migration functions 
        /// 'Power migration' by stepping up/down P* by a constant value
        void Step_PStar();
        /// 'Power migration' by stepping up/down P* basing on the demand cost
        void PStar(device::SignalValue DemandValue);
        /// 'Power migration' through controlling DESD devices
        void Desd_PStar();   
        
        // IO and Timers 
        /// Timer until check of demand state change
        CBroker::TimerHandle     m_GlobalTimer;
        /// Timer until next periodic state collection
        CBroker::TimerHandle      m_StateTimer;
        
        CBroker &m_broker;

        /// Broker's phase for LB, we run multiple LBs in a row for this long
        const unsigned int m_PHASE;

        bool m_sstExists;
};

} // namespace lb

} // namespace broker

} // namespace freedm

#endif
<|MERGE_RESOLUTION|>--- conflicted
+++ resolved
@@ -70,15 +70,6 @@
 namespace lb {
 
 const double NORMAL_TOLERANCE = 0.5;
-<<<<<<< HEAD
-
-/// milliseconds, upper bound on the runtime of a LB
-const unsigned int LOAD_TIMEOUT = 195;
-
-/// milliseconds, upper bound on the runtime of a SC
-const unsigned int STATE_TIMEOUT = 600;
-=======
->>>>>>> 4082b99c
 
 //////////////////////////////////////////////////////////
 /// class LBAgent
@@ -95,7 +86,7 @@
         /// Default constructor
         LBAgent();
         /// Constructor for using this object as a module
-        LBAgent(std::string uuid_, CBroker &broker, const unsigned int phase);
+        LBAgent(std::string uuid_, CBroker &broker);
         /// Destructor for the module  
         ~LBAgent();
 
@@ -198,9 +189,6 @@
         
         CBroker &m_broker;
 
-        /// Broker's phase for LB, we run multiple LBs in a row for this long
-        const unsigned int m_PHASE;
-
         bool m_sstExists;
 };
 
