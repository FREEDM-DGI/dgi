--- conflicted
+++ resolved
@@ -102,7 +102,6 @@
         /// Constructor for using this object as a module
         lbAgent(std::string uuid_,
                 freedm::broker::CBroker &broker,
-<<<<<<< HEAD
                 freedm::broker::device::CPhysicalDeviceManager &m_phyManager);
         /// Destructor for the module  
         ~lbAgent();
@@ -113,14 +112,6 @@
     private: 
          // Routines
         /// Advertises a draft request to demand nodes on Supply 
-=======
-                freedm::broker::CPhysicalDeviceManager &m_phyManager);
-        lbAgent( const lbAgent& );
-        lbAgent& operator = ( const lbAgent& );
-        virtual ~lbAgent();
-        
-        // Internal
->>>>>>> 0c0fab0d
         void SendDraftRequest();
         /// Maintains the load table  
         void LoadTable();
@@ -193,7 +184,6 @@
         void Step_PStar();
         /// 'Power migration' by stepping up/down P* basing on the demand cost
         void PStar(broker::device::SettingValue DemandValue);
-<<<<<<< HEAD
         
         // IO and Timers 
         /// Timer until check of demand state change
@@ -202,17 +192,6 @@
         freedm::broker::CBroker::TimerHandle      m_StateTimer;
         
         freedm::broker::CBroker &m_broker;
-        
-=======
-        void NotifySC(double gatewayChange);
-
-        freedm::broker::CBroker &m_broker;
-        
-        /* IO and Timers */
-        freedm::broker::CBroker::TimerHandle     m_GlobalTimer;
-        // timer until next periodic state collection
-        freedm::broker::CBroker::TimerHandle      m_StateTimer;
->>>>>>> 0c0fab0d
 };
 
 }
