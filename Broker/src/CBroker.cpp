--- conflicted
+++ resolved
@@ -68,7 +68,6 @@
 /// @param conMan The connection manager used by this broker.
 /// @limitations Fails if the port is already in use.
 ///////////////////////////////////////////////////////////////////////////////
-<<<<<<< HEAD
 CBroker::CBroker(CDispatcher &dispatcher, freedm::broker::CConnectionManager &conMan)
     : m_ioService(),
       m_connManager(conMan),
@@ -78,17 +77,6 @@
       m_synchronizer(*this),
       m_signals(m_ioService, SIGINT, SIGTERM),
       m_stopping(false)
-=======
-CBroker::CBroker(const std::string& p_address, const std::string& p_port,
-    CDispatcher &p_dispatch, boost::asio::io_service &m_ios,
-    freedm::broker::CConnectionManager &m_conMan)
-    : m_ioService(m_ios),
-      m_connManager(m_conMan),
-      m_dispatch(p_dispatch),
-      m_newConnection(new CListener(m_ioService, m_connManager, *this, m_conMan.GetUUID())),
-      m_phasetimer(m_ios),
-      m_synchronizer(*this)
->>>>>>> 6c7592bf
 {
     Logger.Trace << __PRETTY_FUNCTION__ << std::endl;
     // Open the acceptor with the option to reuse the address (i.e. SO_REUSEADDR).
@@ -143,15 +131,12 @@
 void CBroker::Run()
 {
     Logger.Trace << __PRETTY_FUNCTION__ << std::endl;
-<<<<<<< HEAD
     m_signals.async_wait(boost::bind(&CBroker::HandleSignal, this,_1,_2));
     device::CAdapterFactory::Instance(); // create it
-=======
     // The io_service::run() call will block until all asynchronous operations
     // have finished. While the server is running, there is always at least one
     // asynchronous operation outstanding: the asynchronous accept call waiting
     // for new incoming connections.
->>>>>>> 6c7592bf
     m_synchronizer.Run();
     m_ioService.run();
 }
