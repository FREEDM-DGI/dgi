////////////////////////////////////////////////////////////////////////////////
/// @file         CProtocolSR.cpp
///
/// @author       Stephen Jackson <scj7t4@mst.edu>
///
/// @project      FREEDM DGI
///
/// @description  Declare CProtocolSR class
///
/// These source code files were created at Missouri University of Science and
/// Technology, and are intended for use in teaching or research. They may be
/// freely copied, modified, and redistributed as long as modified versions are
/// clearly marked as such and this notice is not removed. Neither the authors
/// nor Missouri S&T make any warranty, express or implied, nor assume any legal
/// responsibility for the accuracy, completeness, or usefulness of these files
/// or any information distributed with these files.
///
/// Suggested modifications or questions about these files can be directed to
/// Dr. Bruce McMillin, Department of Computer Science, Missouri University of
/// Science and Technology, Rolla, MO 65409 <ff@mst.edu>.
////////////////////////////////////////////////////////////////////////////////

#include "CConnectionManager.hpp"
#include "CLogger.hpp"
#include "CProtocolSR.hpp"
#include "IProtocol.hpp"
#include "CConnection.hpp"
#include "CTimings.hpp"
#include "Messages.hpp"
#include "messages/ProtocolMessage.pb.h"

#include <cassert>
#include <iomanip>
#include <set>

#include <boost/array.hpp>
#include <boost/asio.hpp>
#include <boost/noncopyable.hpp>
#include <boost/shared_ptr.hpp>
#include <google/protobuf/message.h>

namespace freedm {
    namespace broker {

namespace {

/// This file's logger.
CLocalLogger Logger(__FILE__);

}

///////////////////////////////////////////////////////////////////////////////
/// CProtocolSR::CProtocolSR
/// @description Constructor for the CProtocolSR class.
/// @pre The object is uninitialized.
/// @post The object is initialized: m_killwindow is empty, the connection is
///       marked as unsynced, It won't be sending kill statuses. Its first
///       message will be numbered as 0 for outgoing and the timer is not set.
/// @param conn The underlying connection object this protocol writes to
///////////////////////////////////////////////////////////////////////////////
CProtocolSR::CProtocolSR(CConnection& conn)
    : IProtocol(conn),
      m_timeout(conn.GetSocket().get_io_service())
{
    Logger.Trace << __PRETTY_FUNCTION__ << std::endl;
    //Sequence Numbers
    m_outseq = 0;
    m_inseq = 0;
    //Inbound Message Sequencing
    m_insync = false;
    //m_insynctime
    m_inresyncs = 0;
    //Outbound message sequencing
    m_outsync = false;
    // Message killing (SEND)
    m_sendkills = false;
    m_sendkill = 0;
    m_dropped = 0;
}

///////////////////////////////////////////////////////////////////////////////
/// CProtocolSR::CProtocolSR
/// @description Send function for the CProtocolSR. Sending using this
///   protocol involves an alternating bit scheme. Messages can expire and
///   delivery won't be attempted after the deadline is passed. Killed messages
///   are noted in the next outgoing message. The receiver tracks the killed
///   messages and uses them to help maintain ordering.
/// @pre The protocol is intialized.
/// @post At least one message is in the channel and actively being resent.
///     The send window is greater than or equal to one. The timer for the
///     resend is freshly set or is currently running for a resend.
///     If a message is written to the channel, the m_killable flag is set.
/// @param msg The message to write to the channel.
///////////////////////////////////////////////////////////////////////////////
void CProtocolSR::Send(const ModuleMessage& msg)
{
    Logger.Trace << __PRETTY_FUNCTION__ << std::endl;

    if(m_outsync == false)
    {
        SendSYN();
    }

    ProtocolMessage pm;
    pm.mutable_module_message()->CopyFrom(msg);

    unsigned int msgseq = m_outseq;
    pm.set_sequence_num(msgseq);
    m_outseq = (m_outseq+1) % SEQUENCE_MODULO;
    pm.set_hash(ComputeMessageHash(pm.module_message()));

    SetExpirationTimeFromNow(pm, boost::posix_time::millisec(CTimings::CSRC_DEFAULT_TIMEOUT));
    Logger.Debug<<"Set Expire time: "<< pm.expire_time() << std::endl;

    if(m_window.size() == 0)
    {
        Write(pm);
        boost::system::error_code x;
        Resend(x);
    }
    m_window.push_back(pm);
}

///////////////////////////////////////////////////////////////////////////////
/// CProtocolSR::CProtocolSR
/// @description Handles refiring ACKs and Sent Messages.
/// @pre The connection has received or sent at least one message.
/// @post One of the following conditions or combination of states is
///       upheld:
///       1) An ack for a message that has not yet expired has been resent and
///          a timer to call resend has been set.
///       2) Message(s) has/have expired and are removed from the queue. The
///          flag to send kills is set.
///       3) The window is empty and no message is set to the channel, the
///          timer is not re-set.
///       4) A message expired and then next message will cause the sequence
///          numbers to wrap, (or they have wrapped since the last time a message
///          was successfully sent) so a sync is inserted at the front of the queue
///          to skip that case on the receiver side. The sendkill flag is cleared
///          and the sendkill value is cleared.
///       5) If there is still a message to resend, the timer is reset.
/// @param err The timer error code. If the err is 0 then the timer expired
///////////////////////////////////////////////////////////////////////////////
void CProtocolSR::Resend(const boost::system::error_code& err)
{
    Logger.Trace << __PRETTY_FUNCTION__ << std::endl;
    if(!err && !GetStopped())
    {
        while(m_window.size() > 0 && MessageIsExpired(m_window.front()))
        {
            Logger.Trace<<__PRETTY_FUNCTION__<<" Flushing"<<std::endl;
            //First message in the window should be the only one
            //ever to have been written.
            m_sendkills = true;
            Logger.Debug<<"Message Expired: "<<m_window.front().DebugString();
            m_window.pop_front();
            m_dropped++;
        }
        if(m_dropped > MAX_DROPPED_MSGS)
        {
            Logger.Warn<<"Connection to "<<GetConnection().GetUUID()<<" has lost "<<m_dropped<<" messages. Attempting to reconnect."<<std::endl;
            GetConnection().Stop();
            return;
        }
        Logger.Trace<<__PRETTY_FUNCTION__<<" Flushed Expired"<<std::endl;
        if(m_window.size() > 0)
        {
            if(m_sendkills &&  m_sendkill > m_window.front().sequence_num())
            {
                // If we have expired a message and caused the seqnos
                // to wrap, we resync the connection. This shouldn't
                // happen very often.
                // If we wrap, don't send kills
                m_sendkills = false;
                m_sendkill = 0;
                SendSYN();
            }
            if(m_sendkills)
            {
                // kill will be set to the last message accepted by receiver
                // (and whose ack has been received)
                m_window.front().set_kill(m_sendkill);
            }
            Logger.Trace<<__PRETTY_FUNCTION__<<" Writing"<<std::endl;
            Write(m_window.front());
            // Head of window can be killed.
            m_timeout.cancel();
            m_timeout.expires_from_now(boost::posix_time::milliseconds(CTimings::CSRC_RESEND_TIME));
            // FIXME could crash
            m_timeout.async_wait(boost::bind(&CProtocolSR::Resend,this,
                boost::asio::placeholders::error));
        }
    }
    Logger.Trace<<__PRETTY_FUNCTION__<<" Resend Finished"<<std::endl;
}

///////////////////////////////////////////////////////////////////////////////
/// CProtocolSR::ReceiveACK
/// @description Marks a message as acknowledged by the receiver and moves to
///     transmit the next message.
/// @pre A message has been sent.
/// @post If the ACK corresponds to the head of window by a match of sequence
///       number and the message hash, the the message is popped and the
///       killable flag is set to false, since the head of the window has never
///       been sent.
///       If the there is still an message in the window to send, the
///       resend function is called.
///////////////////////////////////////////////////////////////////////////////
void CProtocolSR::ReceiveACK(const ProtocolMessage& msg)
{
    Logger.Trace << __PRETTY_FUNCTION__ << std::endl;
    unsigned int seq = msg.sequence_num();
    if(m_window.size() > 0)
    {
        // Assuming hash collisions are small, we will check the hash
        // of the front message. On hit, we can accept the acknowledge.
        unsigned int fseq = m_window.front().sequence_num();
        Logger.Debug<<"Received ACK "<<seq<<" expecting ACK "<<fseq<<std::endl;
<<<<<<< HEAD
        google::protobuf::uint64 expectedHash = ComputeMessageHash(m_window.front().module_message());
=======
        google::protobuf::uint64 expectedHash = m_window.front().hash();
>>>>>>> 17858c50
        if(fseq == seq && expectedHash == msg.hash())
        {
            m_sendkill = fseq;
            m_window.pop_front();
            m_sendkills = false;
            m_dropped = 0;
        }
    }
    if(m_window.size() > 0)
    {
        boost::system::error_code x;
        Resend(x);
    }
}

///////////////////////////////////////////////////////////////////////////////
/// CProtocolSR::Receive
/// @description Accepts a message into the protocol, if that message should
///   be accepted. If this function returns true, the message is passed to
///   the dispatcher. Since this message accepts SYNs there might be times
///   when processing and state changes but the message is marked as "rejected"
///   this is normal.
/// @pre Accept logic can be complicated, there are several scenarios that
///      should be addressed.
///      1) A bad request has been received
///      2) A SYN message is received for the first time
///      3) A SYN message is received as a duplicate.
///      4) A Message has been received before the connection has been synced.
///      5) A Message has been received with the expected sequenceno with or
///         without a kill flag.
///      6) A message has been received with a kill flag. The kill is greater
///         than the expected sequence number
///      7) A message has been received with a kill flag. The kill is less than
///         the expected sequence number. However, the message's number is less
///         than the expected sequence number
///      8) A message has been received with a kill flag. The kill is less than
///         the expected sequence number and the message's sequence number is
///         greater than the expected sequence number.
/// @post Cases are handled as follows:
///      1) The connection is resynced.
///      2) The message is ACKed, the send time of the sync is noted, and the
///         connection is synced.
///      3) The SYN is ignored.
///      4) A bad request message is generated and sent to the source.
///      5) The message is accepted.
///      6) The message is rejected. Kills should only ever be less than the
///         expected sequence number unless the message is arrived out of order
///      7) The message is simply old but still arriving at the socket, and can
///         be rejected.
///      8) The message should be accepted because one or more message expired
///         in the gap of sequence numbers.
/// @return True if the message is accepted, false otherwise.
///////////////////////////////////////////////////////////////////////////////
bool CProtocolSR::Receive(const ProtocolMessage& msg)
{
    Logger.Trace << __PRETTY_FUNCTION__ << std::endl;
    unsigned int kill = 0;
    bool usekill = false; //If true, we should accept any inseq
    boost::posix_time::ptime sendtime = boost::posix_time::time_from_string(msg.send_time());
    if(msg.has_status() && msg.status() == ProtocolMessage::BAD_REQUEST)
    {
        //See if we are already trying to sync:
        if(m_window.front().has_status() && m_window.front().status() != ProtocolMessage::CREATED)
        {
            if(m_outsynctime != sendtime)
            {
                Logger.Debug<<"Syncronizing Connection (BAD REQUEST)"<<std::endl;
                m_outsynctime = sendtime;
                SendSYN();
            }
            else
            {
                Logger.Debug<<"Already synced for this time"<<std::endl;
            }
        }
        return false;
    }
    if(msg.has_status() && msg.status() == ProtocolMessage::CREATED)
    {
        //Check to see if we've already seen this SYN:
        if(sendtime == m_insynctime)
        {
            return false;
            Logger.Debug<<"Duplicate Sync"<<std::endl;
        }
        Logger.Debug<<"Got Sync"<<std::endl;
        m_inseq = (msg.sequence_num()+1)%SEQUENCE_MODULO;
        m_insynctime = sendtime;
        m_inresyncs++;
        m_insync = true;
        SendACK(msg);
        return false;
    }
    if(m_insync == false)
    {
        Logger.Debug<<"Connection Needs Resync"<<std::endl;
        //If the connection hasn't been synchronized, we want to
        //tell them it is a bad request so they know they need to sync.
        ProtocolMessage outmsg;
        // Presumably, if we are here, the connection is registered
        outmsg.set_status(ProtocolMessage::BAD_REQUEST);
        outmsg.set_sequence_num(m_inresyncs%SEQUENCE_MODULO);
        Write(outmsg);
        return false;
    }
    // See if the message contains kill data. If it does, read it and mark
    // we should use it.
    if (msg.has_kill())
    {
        kill = msg.kill();
        usekill = true;
    }
    else
    {
        kill = msg.sequence_num();
        usekill = false;
    }
<<<<<<< HEAD

=======
    // This protocol NEEDS hashes
    if(msg.has_hash() == false)
    {
        return false;
    }
>>>>>>> 17858c50
    //Consider the window you expect to see
    // If the killed message is the one immediately preceeding this
    // message in terms of sequence number we should accept it
    Logger.Debug<<"Recv: "<<msg.sequence_num()<<" Expected "<<m_inseq<<" Using kill: "<<usekill<<" with "<<kill<<std::endl;
    if(msg.sequence_num() == m_inseq)
    {
        m_inseq = (m_inseq+1)%SEQUENCE_MODULO;
        return true;
    }
    else if(usekill == true && kill < m_inseq && msg.sequence_num() > m_inseq)
    {
        //m_inseq will be right for the next expected message.
        m_inseq = (msg.sequence_num()+1)%SEQUENCE_MODULO;
        return true;
    }
    else if(usekill == true)
    {
        Logger.Debug<<"KILL: "<<kill<<" INSEQ "<<m_inseq<<" SEQ: "
                      <<msg.sequence_num()<<std::endl;
    }
    // Justin case.
    return false;
}

///////////////////////////////////////////////////////////////////////////////
/// CProtocolSR::SendACK
/// @description Composes an ack and PrepareAndWrites it to the channel. ACKS are saved
///     to the protocol's state and are written again during resends to try and
///     maximize througput.
/// @param msg The message to ACK.
/// @pre A message has been accepted.
/// @post The m_currentack member is set to the ack and the message will
///     be resent during resend until it expires.
///////////////////////////////////////////////////////////////////////////////
void CProtocolSR::SendACK(const ProtocolMessage& msg)
{
    Logger.Trace << __PRETTY_FUNCTION__ << std::endl;
    unsigned int seq = msg.sequence_num();
    ProtocolMessage outmsg;
    // Presumably, if we are here, the connection is registered
    outmsg.set_status(ProtocolMessage::ACCEPTED);
    outmsg.set_sequence_num(seq);
    Logger.Debug<<"Generating ACK. Source exp time "<<msg.expire_time()<<std::endl;
    outmsg.set_expire_time(msg.expire_time());
<<<<<<< HEAD
    outmsg.set_hash(ComputeMessageHash(msg.module_message()));
=======
    outmsg.set_hash(msg.hash());
>>>>>>> 17858c50
    Write(outmsg);
    /// Hook into resend until the message expires.
    m_timeout.cancel();
    m_timeout.expires_from_now(boost::posix_time::milliseconds(CTimings::CSRC_RESEND_TIME));
    // FIXME could crash
    m_timeout.async_wait(boost::bind(&CProtocolSR::Resend,this,
        boost::asio::placeholders::error));
}

///////////////////////////////////////////////////////////////////////////////
/// CProtocolSR::SendSYN
/// @description Composes an SYN and writes it to the channel.
/// @pre A message has been accepted.
/// @post A syn has been written to the channel
///////////////////////////////////////////////////////////////////////////////
void CProtocolSR::SendSYN()
{
    Logger.Trace << __PRETTY_FUNCTION__ << std::endl;
    unsigned int seq = m_outseq;
    if(m_window.size() == 0)
    {
        m_outseq = (m_outseq+1)%SEQUENCE_MODULO;
    }
    else
    {
        //Don't bother if front of queue is already a SYN
        if(m_window.front().has_status() && m_window.front().status() == ProtocolMessage::CREATED)
        {
            return;
        }
        //Set it as the seq before the front of queue
        seq = m_window.front().sequence_num();
        if(seq == 0)
        {
            seq = SEQUENCE_MODULO-1;
        }
        else
        {
            seq--;
        }
    }
    // Presumably, if we are here, the connection is registered
    ProtocolMessage outmsg;
    outmsg.set_status(ProtocolMessage::CREATED);
    outmsg.set_sequence_num(seq);
    SetExpirationTimeFromNow(outmsg, boost::posix_time::millisec(CTimings::CSRC_DEFAULT_TIMEOUT));
    Write(outmsg);
    m_window.push_front(outmsg);
    m_outsync = true;
    /// Hook into resend until the message expires.
    boost::system::error_code x;
    Resend(x);
}

///////////////////////////////////////////////////////////////////////////////
/// Writes the message to the connected peer. Also, timestamps the message, if
/// a timestamp does not already exist.
///
/// @param msg the message write.
///////////////////////////////////////////////////////////////////////////////
void CProtocolSR::Write(ProtocolMessage& msg)
{
    Logger.Trace << __PRETTY_FUNCTION__ << std::endl;

    if(!msg.has_expire_time())
    {
        SetExpirationTimeFromNow(msg, boost::posix_time::millisec(CTimings::CSRC_DEFAULT_TIMEOUT));
    }

    IProtocol::Write(msg);
}

    }
}<|MERGE_RESOLUTION|>--- conflicted
+++ resolved
@@ -216,11 +216,7 @@
         // of the front message. On hit, we can accept the acknowledge.
         unsigned int fseq = m_window.front().sequence_num();
         Logger.Debug<<"Received ACK "<<seq<<" expecting ACK "<<fseq<<std::endl;
-<<<<<<< HEAD
-        google::protobuf::uint64 expectedHash = ComputeMessageHash(m_window.front().module_message());
-=======
         google::protobuf::uint64 expectedHash = m_window.front().hash();
->>>>>>> 17858c50
         if(fseq == seq && expectedHash == msg.hash())
         {
             m_sendkill = fseq;
@@ -338,15 +334,11 @@
         kill = msg.sequence_num();
         usekill = false;
     }
-<<<<<<< HEAD
-
-=======
     // This protocol NEEDS hashes
     if(msg.has_hash() == false)
     {
         return false;
     }
->>>>>>> 17858c50
     //Consider the window you expect to see
     // If the killed message is the one immediately preceeding this
     // message in terms of sequence number we should accept it
@@ -391,11 +383,7 @@
     outmsg.set_sequence_num(seq);
     Logger.Debug<<"Generating ACK. Source exp time "<<msg.expire_time()<<std::endl;
     outmsg.set_expire_time(msg.expire_time());
-<<<<<<< HEAD
-    outmsg.set_hash(ComputeMessageHash(msg.module_message()));
-=======
     outmsg.set_hash(msg.hash());
->>>>>>> 17858c50
     Write(outmsg);
     /// Hook into resend until the message expires.
     m_timeout.cancel();
