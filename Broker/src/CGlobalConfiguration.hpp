--- conflicted
+++ resolved
@@ -99,15 +99,10 @@
         static const short MAX_PACKET_SIZE = SHRT_MAX;
         /// Path to the topology specification file
         std::string GetTopologyConfigPath() const { return m_topologyConfigPath; }
-<<<<<<< HEAD
         /// Get the size of a load balance migration.
         float GetMigrationStep() const { return m_migrationStep; }
         /// Get the malicious load balance flag
         bool GetMaliciousFlag() const { return m_malicious; }
-=======
-        /// Get the flag to invariant check
-        std::string GetInvariantCheckFlag() const { return m_invariantCheckFlag; }
->>>>>>> 2a6dc6b7
     private:
         std::string m_hostname; /// Node hostname
         std::string m_port; /// Port number
