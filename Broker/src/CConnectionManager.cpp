--- conflicted
+++ resolved
@@ -244,15 +244,9 @@
     }
     catch (boost::system::system_error& e)
     {
-<<<<<<< HEAD
-        std::stringstream ss;
-        ss<<"Error connecting to host "<<s<<":"<<port<<": "<< e.what();
-        throw EConnectionError(ss.str());
-=======
-        Logger.Warn<<"Error connecting to host "<<s_<<":"<<port<<": "<< e.what()<<std::endl;
-        PutConnection(uuid_,c_);
-        return c_;
->>>>>>> 952735d5
+        Logger.Warn<<"Error connecting to host "<<s<<":"<<port<<": "<< e.what()<<std::endl;
+        PutConnection(uuid,c);
+        return c;
     }
     // *it is safe only if we get here
     Logger.Info<<"Resolved: "<<static_cast<boost::asio::ip::udp::endpoint>(*it)<<std::endl;
