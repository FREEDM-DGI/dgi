////////////////////////////////////////////////////////////////////////////////
/// @file         PosixMain.cpp
///
/// @author       Derek Ditch <derek.ditch@mst.edu>
///
/// @project      FREEDM DGI
///
/// @description  Main entry point for POSIX systems for the Broker system and
///               accompanying software modules.
///
/// These source code files were created at Missouri University of Science and
/// Technology, and are intended for use in teaching or research. They may be
/// freely copied, modified, and redistributed as long as modified versions are
/// clearly marked as such and this notice is not removed. Neither the authors
/// nor Missouri S&T make any warranty, express or implied, nor assume any legal
/// responsibility for the accuracy, completeness, or usefulness of these files
/// or any information distributed with these files.
///
/// Suggested modifications or questions about these files can be directed to
/// Dr. Bruce McMillin, Department of Computer Science, Missouri University of
/// Science and Technology, Rolla, MO 65409 <ff@mst.edu>.
////////////////////////////////////////////////////////////////////////////////

#ifdef __unix__

#include "CBroker.hpp"
#include "CConnectionManager.hpp"
#include "CDispatcher.hpp"
#include "CGlobalConfiguration.hpp"
#include "CLogger.hpp"
#include "config.hpp"
#include "CUuid.hpp"
#include "CAdapterFactory.hpp"
#include "PhysicalDeviceTypes.hpp"
#include "gm/GroupManagement.hpp"
#include "lb/LoadBalance.hpp"
#include "sc/StateCollection.hpp"
#include "version.h"

#include <iostream>
#include <set>
#include <sstream>
#include <string>
#include <vector>
#include <stdexcept>

#include <boost/asio.hpp>
#include <boost/asio/ip/host_name.hpp> //for ip::host_name()
#include <boost/assign/list_of.hpp>
#include <boost/bind.hpp>
#include <boost/foreach.hpp>
#include <boost/program_options.hpp>
#include <boost/thread.hpp>
#include <boost/property_tree/ptree.hpp>
#include <boost/property_tree/xml_parser.hpp>

namespace po = boost::program_options;

using namespace freedm;
using namespace broker;

namespace {

/// This file's logger.
CLocalLogger Logger(__FILE__);

}

/// The copyright year for this DGI release.
const unsigned int COPYRIGHT_YEAR = 2012;

/// Broker entry point
int main(int argc, char* argv[])
{
    CGlobalLogger::instance().SetGlobalLevel(3);
    // Variable Declaration
    po::options_description genOpts("General Options"),
            configOpts("Configuration"), hiddenOpts("hidden");
    po::options_description visibleOpts, cliOpts, cfgOpts;
    po::positional_options_description posOpts;
    po::variables_map vm;
    std::ifstream ifs;
    std::string cfgFile, loggerCfgFile, adapterCfgFile;
    std::string listenIP, port, uuidString, hostname, uuidgenerator;
    unsigned int globalVerbosity;
    CUuid uuid;

    // Load Config Files
    try
    {
        // Check command line arguments.
        genOpts.add_options()
                ( "help,h", "print usage help (this screen)" )
                ( "version,V", "print version info" )
                ( "config,c",
                po::value<std::string > ( &cfgFile )->
                default_value("./config/freedm.cfg"),
                "filename of additional configuration." )
                ( "generateuuid,g",
                po::value<std::string > ( &uuidgenerator )->default_value(""),
                "Generate a uuid for the specified host, output it, and exit" )
                ( "uuid,u", "Print this node's generated uuid and exit" );

        // This is for arguments in a config file or as arguments
        configOpts.add_options()
                ( "add-host",
                po::value<std::vector<std::string> >( )->composing(),
                "peer hostname:port pair" )
                ( "address",
                po::value<std::string > ( &listenIP )->default_value("0.0.0.0"),
                "IP interface to listen on" )
                ( "port,p",
                po::value<std::string > ( &port )->default_value("1870"),
                "TCP port to listen on" )
                ( "adapter-config", po::value<std::string>( &adapterCfgFile ),
                "filename of the adapter specification for physical devices" )
                ( "list-loggers", "Print all the available loggers and exit" )
                ( "logger-config",
                po::value<std::string > ( &loggerCfgFile )->
                default_value("./config/logger.cfg"),
                "name of the logger verbosity configuration file" )
                ( "verbose,v",
                po::value<unsigned int>( &globalVerbosity )->
                implicit_value(5)->default_value(5),
                "enable verbose output (optionally specify level)" );
        hiddenOpts.add_options()
                ( "setuuid", po::value<std::string > ( &uuidString ),
                "UUID for this host" );

        // Specify positional arguments
        posOpts.add("address", 1).add("port", 1);
        // Visible options
        visibleOpts.add(genOpts).add(configOpts);
        // Options allowed on command line
        cliOpts.add(visibleOpts).add(hiddenOpts);
        // Options allowed in config file
        cfgOpts.add(configOpts).add(hiddenOpts);
        // If submodules need custom commandline options
        // there should be a 'registration' of those options here.
        // Other modules should use options of the form: 'modulename.option'
        // This prevents namespace conflicts
        // Add them all to the mapping component
        po::store(po::command_line_parser(argc, argv)
                .options(cliOpts).positional(posOpts).run(), vm);
        po::notify(vm);

        // Read options from the main config file.
        ifs.open(cfgFile.c_str());
        if (!ifs)
        {
            Logger.Error << "Unable to load config file: "
                    << cfgFile << std::endl;
            return -1;
        }
        else
        {
            // Process the config
            po::store(parse_config_file(ifs, cfgOpts), vm);
            po::notify(vm);

            if (!vm.count("help"))
            {
                Logger.Info << "Config file " << cfgFile <<
                        " successfully loaded." << std::endl;
            }
        }
        ifs.close();

        if (vm.count("help"))
        {
            std::cerr << visibleOpts << std::endl;
            return 0;
        }
        if (uuidgenerator != "" || vm.count("uuid"))
        {
            if (uuidgenerator == "")
            {
                uuidgenerator = boost::asio::ip::host_name();
            }
            uuid = CUuid::from_dns(uuidgenerator, port);
            std::cout << uuid << std::endl;
            return 0;
        }

        if (vm.count("version"))
        {
            std::cout << basename(argv[0]) << " (FREEDM DGI Revision "
                    << BROKER_VERSION << ")" << std::endl;
            std::cout << "Copyright (C) " << COPYRIGHT_YEAR
                      << " NSF FREEDM Systems Center" << std::endl;
            return 0;
        }

        if (vm.count("uuid"))
        {
            uuid = static_cast<CUuid> ( uuidString );
            Logger.Info << "Loaded UUID: " << uuid << std::endl;
        }
        else
        {
            // Try to resolve the host's dns name
            hostname = boost::asio::ip::host_name();
            Logger.Info << "Hostname: " << hostname << std::endl;
            uuid = CUuid::from_dns(hostname,port);
            Logger.Info << "Generated UUID: " << uuid << std::endl;
        }
        // Refine the logger verbosity settings.
        CGlobalLogger::instance().SetGlobalLevel(globalVerbosity);
        CGlobalLogger::instance().SetInitialLoggerLevels(loggerCfgFile);
        if (vm.count("list-loggers"))
        {
            CGlobalLogger::instance().ListLoggers();
            return 0;
        }

        std::stringstream ss2;
        std::string uuidstr2;
        ss2 << uuid;
        ss2 >> uuidstr2;
        /// Prepare the global Configuration
        CGlobalConfiguration::instance().SetHostname(hostname);
        CGlobalConfiguration::instance().SetUUID(uuidstr2);
        CGlobalConfiguration::instance().SetListenPort(port);
        CGlobalConfiguration::instance().SetListenAddress(listenIP);
        CGlobalConfiguration::instance().SetClockSkew(
                boost::posix_time::milliseconds(0));
        //constructors for initial mapping
        CConnectionManager conManager;
        ConnectionPtr newConnection;
        boost::asio::io_service ios;

        // configure the adapter factory
        if( vm.count("adapter-config") > 0 )
        {
            Logger.Notice << "Reading the file " << adapterCfgFile
                          << " to initialize the adapter factory." << std::endl;
            try
            {
                boost::property_tree::ptree adapterList;
                boost::property_tree::read_xml(adapterCfgFile, adapterList);
                
                BOOST_FOREACH(boost::property_tree::ptree::value_type & t,
                        adapterList.get_child("root"))
                {
                    device::CAdapterFactory::Instance().CreateAdapter(t.second);
                }
            }
            catch( std::exception & e )
            {
                std::stringstream ss;
                ss << "Failed to configure the adapter factory: " << e.what();
                throw std::runtime_error(ss.str());
            }
            Logger.Notice << "Initialized the adapter factory." << std::endl;
        }
        else
        {
            Logger.Notice << "No adapters specified." << std::endl;
        }

        // Instantiate Dispatcher for message delivery
        CDispatcher dispatch;
        // Register UUID handler
        //dispatch_.RegisterWriteHandler( "any", &uuidHandler_ );
        // Run server in background thread
        CBroker broker(listenIP, port, dispatch, ios, conManager);
        // Load the UUID into string
        std::stringstream ss;
        std::string uuidstr;
        ss << uuid;
        ss >> uuidstr;
        // Instantiate and register the group management module
<<<<<<< HEAD
        gm::GMAgent GM(uuidstr, broker);
        broker.RegisterModule("gm",boost::posix_time::milliseconds(200));
        dispatch.RegisterReadHandler("gm", "any", &GM);
=======
        gm::GMAgent GM(uuidstr, broker, phyManager);
        broker.RegisterModule("gm",boost::posix_time::milliseconds(400));
        dispatch.RegisterReadHandler("gm", "gm", &GM);
>>>>>>> 038a948e
        // Instantiate and register the state collection module
        sc::SCAgent SC(uuidstr, broker);
        broker.RegisterModule("sc",boost::posix_time::milliseconds(400));
        dispatch.RegisterReadHandler("sc", "any", &SC);
        // Instantiate and register the power management module
        lb::LBAgent LB(uuidstr, broker);
        broker.RegisterModule("lb",boost::posix_time::milliseconds(400));
        dispatch.RegisterReadHandler("lb", "lb", &LB);

        // The peerlist should be passed into constructors as references or
        // pointers to each submodule to allow sharing peers. NOTE this requires
        // thread-safe access, as well. Shouldn't be too hard since it will
        // mostly be read-only
        if (vm.count("add-host"))
        {
            std::vector< std::string > arglist_ =
                    vm["add-host"].as< std::vector<std::string> >( );
            BOOST_FOREACH(std::string s, arglist_)
            {
                size_t idx = s.find(':');

                if (idx == std::string::npos)
                { // Not found!
                    std::cerr << "Incorrectly formatted host in config file: "
                              << s << std::endl;
                    continue;
                }

                std::string host(s.begin(), s.begin() + idx),
                        port1(s.begin() + ( idx + 1 ), s.end());
                // Construct the UUID of host from its DNS
                CUuid u1 = CUuid::from_dns(host,port1);
                //Load the UUID into string
                std::stringstream uu;
                uu << u1;
                // Add the UUID to the list of known hosts
                //XXX This mechanism should change to allow dynamically arriving
                //nodes with UUIDS not constructed using their DNS names
                conManager.PutHostname(uu.str(), host, port1);
            }
        }
        else
        {
            Logger.Info << "Not adding any hosts on startup." << std::endl;
        }

        // Add the local connection to the hostname list
        conManager.PutHostname(uuidstr, "localhost", port);

        Logger.Debug << "Starting thread of Modules" << std::endl;
        broker.Schedule("gm", boost::bind(&gm::GMAgent::Run, &GM), false);
        broker.Schedule("lb", boost::bind(&lb::LBAgent::Run, &LB), false);
        broker.Run();
    }
    catch (std::exception & e)
    {
        Logger.Error << "Exception caught in main: " << e.what() << std::endl;
    }

    return 0;
}

#endif // __unix__<|MERGE_RESOLUTION|>--- conflicted
+++ resolved
@@ -270,15 +270,9 @@
         ss << uuid;
         ss >> uuidstr;
         // Instantiate and register the group management module
-<<<<<<< HEAD
         gm::GMAgent GM(uuidstr, broker);
-        broker.RegisterModule("gm",boost::posix_time::milliseconds(200));
+        broker.RegisterModule("gm",boost::posix_time::milliseconds(400));
         dispatch.RegisterReadHandler("gm", "any", &GM);
-=======
-        gm::GMAgent GM(uuidstr, broker, phyManager);
-        broker.RegisterModule("gm",boost::posix_time::milliseconds(400));
-        dispatch.RegisterReadHandler("gm", "gm", &GM);
->>>>>>> 038a948e
         // Instantiate and register the state collection module
         sc::SCAgent SC(uuidstr, broker);
         broker.RegisterModule("sc",boost::posix_time::milliseconds(400));
