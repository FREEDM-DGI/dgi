////////////////////////////////////////////////////////////////////////////////
/// @file           CAdapterFactory.cpp
///
/// @author         Thomas Roth <tprfh7@mst.edu>
/// @author         Michael Catanzaro <michael.catanzaro@mst.edu>
///
/// @project        FREEDM DGI
///
/// @description    Handles the creation of device adapters.
///
/// @functions
///     CAdapterFactory::CAdapterFactory
///     CAdapterFactory::Instance
///     CAdapterFactory::RunService
///     CAdapterFactory::Stop
///     CAdapterFactory::CreateAdapter
///     CAdapterFactory::RemoveAdapter
///     CAdapterFactory::InitializeAdapter
///     CAdapterFactory::CreateDevice
///     CAdapterFactory::StartSessionProtocol
///     CAdapterFactory::StartSession
///     CAdapterFactory::HandleRead
///     CAdapterFactory::Timeout
///     CAdapterFactory::SessionProtocol
///
/// These source code files were created at Missouri University of Science and
/// Technology, and are intended for use in teaching or research. They may be
/// freely copied, modified, and redistributed as long as modified versions are
/// clearly marked as such and this notice is not removed. Neither the authors
/// nor Missouri S&T make any warranty, express or implied, nor assume any legal
/// responsibility for the accuracy, completeness, or usefulness of these files
/// or any information distributed with these files.
///
/// Suggested modifications or questions about these files can be directed to
/// Dr. Bruce McMillin, Department of Computer Science, Missouri University of
/// Science and Technology, Rolla, MO 65409 <ff@mst.edu>.
////////////////////////////////////////////////////////////////////////////////

#include "CAdapterFactory.hpp"
#include "IBufferAdapter.hpp"
#include "CRtdsAdapter.hpp"
#include "CPnpAdapter.hpp"
#include "CDeviceManager.hpp"
#include "CGlobalConfiguration.hpp"
#include "CFakeAdapter.hpp"
#include "PlugNPlayExceptions.hpp"
#include "SynchronousTimeout.hpp"
#include "CTimings.hpp"

#include <utility>
#include <iostream>
#include <map>
#include <set>

#include <signal.h>

#include <boost/asio.hpp>
#include <boost/bind.hpp>
#include <boost/foreach.hpp>
#include <boost/optional.hpp>
#include <boost/property_tree/ptree.hpp>
#include <boost/system/system_error.hpp>
#include <boost/algorithm/string/regex.hpp>
#include <boost/property_tree/xml_parser.hpp>

namespace freedm {
namespace broker {
namespace device {

namespace {
/// This file's logger.
CLocalLogger Logger(__FILE__);
}

////////////////////////////////////////////////////////////////////////////////
/// Constructs an uninitialized factory.
///
/// @pre None.
/// @post Registers the known device classes.
/// @post Initializes the session protocol TCP server.
///
/// @limitations None.
////////////////////////////////////////////////////////////////////////////////
CAdapterFactory::CAdapterFactory()
    : m_timeout(m_ios)
{
    Logger.Trace << __PRETTY_FUNCTION__ << std::endl;

    std::string deviceCfgFile =
        CGlobalConfiguration::Instance().GetDeviceConfigPath();

    if( deviceCfgFile.empty() )
    {
        Logger.Status << "System will start no device classes." << std::endl;
    }
    else
    {
        m_builder = CDeviceBuilder(deviceCfgFile);
    }

    unsigned short factoryPort =
        CGlobalConfiguration::Instance().GetFactoryPort();

    if( factoryPort )
    {
        Logger.Status << "Plug and play devices enabled." << std::endl;
        StartSessionProtocol(factoryPort);
    }
    else
    {
        Logger.Status << "Plug and play devices disabled." << std::endl;
    }

    std::string adapterCfgFile =
        CGlobalConfiguration::Instance().GetAdapterConfigPath();

    if( adapterCfgFile.empty() )
    {
        Logger.Status << "System will start without adapters." << std::endl;
    }
    else
    {
        Logger.Status << "Using devices in " << adapterCfgFile << std::endl;

        try
        {
            boost::property_tree::ptree adapterList;
            boost::property_tree::read_xml(adapterCfgFile, adapterList);

            BOOST_FOREACH(boost::property_tree::ptree::value_type & t,
                    adapterList.get_child("root"))
            {
                CreateAdapter(t.second);
            }
        }
        catch(boost::property_tree::xml_parser_error & e)
        {
            throw std::runtime_error("Failed to create device adapters: "
                    + std::string(e.what()));
        }
        catch(std::exception & e)
        {
            throw std::runtime_error(adapterCfgFile+": "+e.what());
        }
    }

    // Last because we don't want this thread to run if construction fails.
    m_thread = boost::thread(boost::bind(&CAdapterFactory::RunService, this));
}

////////////////////////////////////////////////////////////////////////////////
/// Retrieves the singleton factory instance.
///
/// @pre None.
/// @post Creates a new factory on the first call.
/// @return The global instance of CAdapterFactory.
///
/// @limitations None.
////////////////////////////////////////////////////////////////////////////////
CAdapterFactory & CAdapterFactory::Instance()
{
    Logger.Trace << __PRETTY_FUNCTION__ << std::endl;
    static CAdapterFactory instance;
    return instance;
}

///////////////////////////////////////////////////////////////////////////////
/// Runs the i/o service with an infinite workload.
///
/// @pre None.
/// @post Runs m_ios and blocks the calling thread.
///
/// @limitations None.
///////////////////////////////////////////////////////////////////////////////
void CAdapterFactory::RunService()
{
    Logger.Trace << __PRETTY_FUNCTION__ << std::endl;

    boost::asio::io_service::work workload(m_ios);

    try
    {
        Logger.Status << "Starting the adapter i/o service." << std::endl;
        m_ios.run();
    }
    catch (std::exception & e)
    {
        Logger.Fatal << "Fatal exception in the device ioservice: "
                << e.what() << std::endl;
        // The Broker will stop us.
        raise(SIGTERM);
    }

    Logger.Status << "The adapter i/o service has stopped." << std::endl;
}

///////////////////////////////////////////////////////////////////////////////
/// Stops the i/o service and removes all devices from the device manager.
/// This function must be called from outside the devices thread.
///
/// @pre None
/// @post All the devices of every adapter in the system are removed.
/// @post The IOService has stopped.
/// @post The devices thread is detatched and stopped (unless called from it).
/// @ErrorHandling Guaranteed not to throw. Errors are only logged.
/// @limitations MUST be called from outside the devices thread.
///////////////////////////////////////////////////////////////////////////////
void CAdapterFactory::Stop()
{
    Logger.Trace << __PRETTY_FUNCTION__ << std::endl;

    assert(boost::this_thread::get_id() != m_thread.get_id());

    try
    {
        if (m_server)
        {
            m_server->Stop();
        }

        // Remove every adapter without using an invalid iterator
        for (std::map<std::string, IAdapter::Pointer>::iterator i =
                    m_adapters.begin();
             i != m_adapters.end(); i = m_adapters.begin())
        {
            RemoveAdapter(i->first);
        }

        m_ios.stop();
        m_thread.join();
    }
    catch (std::exception & e)
    {
        Logger.Error << "Caught exception when stopping AdapterFactory: "
                << e.what() << std::endl;
    }
}

////////////////////////////////////////////////////////////////////////////////
/// Creates a new adapter and all of its devices.  The adapter is registered
/// with each device, and each device is registered with the global device
/// manager.  The adapter is configured to recognize its own device signals,
/// and started when the configuration is complete.
///
/// @ErrorHandling Throws an EDgiConfigError if the property tree is bad, or
/// EBadRequest if a PnP controller has assigned an unexpected signal to a
/// device (which would be an EDgiConfigError otherwise)
/// @pre The adapter must not begin work until IAdapter::Start.
/// @pre The adapter's devices must not be specified in other adapters.
/// @post Calls CAdapterFactory::InitializeAdapter to create devices.
/// @post Starts the adapter through IAdapter::Start.
/// @param p The property tree that specifies a single adapter.
///
/// @limitations None.
////////////////////////////////////////////////////////////////////////////////
void CAdapterFactory::CreateAdapter(const boost::property_tree::ptree & p)
{
    Logger.Trace << __PRETTY_FUNCTION__ << std::endl;
    
    boost::property_tree::ptree subtree;
    IAdapter::Pointer adapter;
    std::string name, type;
    
    // extract the properties
    try
    {
        name    = p.get<std::string>("<xmlattr>.name");
        type    = p.get<std::string>("<xmlattr>.type");
        subtree = p.get_child("info");
    }
    catch( std::exception & e )
    {
        throw EDgiConfigError("Failed to create adapter: "
                + std::string(e.what()));
    }
    
    Logger.Debug << "Building " << type << " adapter " << name << std::endl;
    
    // range check the properties
    if( name.empty() )
    {
        throw EDgiConfigError("Tried to create an unnamed adapter.");
    }
    else if( m_adapters.count(name) > 0 )
    {
        throw EDgiConfigError("Multiple adapters share the name: " + name);
    }
    
    // create the adapter
    // FIXME - use plugins or something, this sucks
    if( type == "rtds" )
    {
        adapter = CRtdsAdapter::Create(m_ios, subtree);
    }
    else if( type == "pnp" )
    {
        adapter = CPnpAdapter::Create(m_ios, subtree, m_server->GetClient());
    }
    else if( type == "fake" )
    {
        adapter = CFakeAdapter::Create();
    }
    else
    {
        throw EDgiConfigError("Unregistered adapter type: " + type);
    }
    
    // store the adapter; note that InitializeAdapter can throw EBadRequest
    InitializeAdapter(adapter, p);
    m_adapters[name] = adapter;
    Logger.Info << "Created the " << type << " adapter " << name << std::endl;
    
    // signal construction complete
    adapter->Start();
}

////////////////////////////////////////////////////////////////////////////////
/// Removes an adapter and all of its associated devices.
///
/// @ErrorHandling Throws a std::runtime_error if no such adapter exists.
/// @pre An adapter must exist with the provided identifier.
/// @post Removes the specified adapter from m_adapters.
/// @post Removes the adapter's devices from the device manager.
/// @param identifier The identifier of the adapter to remove.
///
/// @limitations None.
////////////////////////////////////////////////////////////////////////////////
void CAdapterFactory::RemoveAdapter(const std::string identifier)
{
    Logger.Trace << __PRETTY_FUNCTION__ << std::endl;
    
    std::set<std::string> devices;
    
    if( m_adapters.count(identifier) == 0 )
    {
        throw std::runtime_error("No such adapter: " + identifier);
    }
    
    devices = m_adapters[identifier]->GetDevices();

    m_adapters[identifier]->Stop();
    m_adapters.erase(identifier);
    Logger.Info << "Removed the adapter: " << identifier << std::endl;
    
    BOOST_FOREACH(std::string device, devices)
    {
        CDeviceManager::Instance().RemoveDevice(device);
    }
}

////////////////////////////////////////////////////////////////////////////////
/// Initializes an adapter to contain a set of device signals.
///
/// @ErrorHandling Throws EDgiConfigError if the property tree has a bad
/// specification format. Could also throw EBadRequest if the adapter is a
/// CPnpAdapter and the Hello message assigns an unexpected signal to a device.
/// @pre The property tree must contain an adapter specification.
/// @post Associates a set of device signals with the passed adapter.
/// @param adapter The adapter to initialize.
/// @param p The property tree that contains the buffer data.
///
/// @limitations None.
////////////////////////////////////////////////////////////////////////////////
void CAdapterFactory::InitializeAdapter(IAdapter::Pointer adapter,
        const boost::property_tree::ptree & p)
{
    Logger.Trace << __PRETTY_FUNCTION__ << std::endl;
    
    boost::property_tree::ptree subtree;
<<<<<<< HEAD
    IBufferAdapter::Pointer buffer;
    CDevice::Pointer device;
=======
    boost::optional<SignalValue> value;
    IDevice::Pointer device;
>>>>>>> 018f168d

    std::map<std::string, std::string> devtype;
    std::map<std::string, unsigned int> states;
    std::map<std::string, unsigned int> commands;
    std::map<std::string, unsigned int>::iterator it;
    
    std::string type, name, signal;
    std::size_t index;
    
    if( !adapter )
    {
        throw std::logic_error("Received a null IAdapter::Pointer.");
    }
    if( p.count("state") > 1 )
    {
        throw EDgiConfigError("XML contains multiple state tags");
    }
    if( p.count("command") > 1 )
    {
        throw EDgiConfigError("XML contains multiple command tags");
    }

    IBufferAdapter::Pointer buffer =
            boost::dynamic_pointer_cast<IBufferAdapter>(adapter);
    CFakeAdapter::Pointer fake =
            boost::dynamic_pointer_cast<CFakeAdapter>(adapter);
    
    // i = 0 parses state information
    // i = 1 parses command information
    for( int i = 0; i < 2; i++ )
    {
        Logger.Debug << "Reading the " << (i == 0 ? "state" : "command")
                << " property tree specification." << std::endl;
        
        try
        {
            subtree = (i == 0 ? p.get_child("state") : p.get_child("command"));
        }
        catch( std::exception & e )
        {
            throw EDgiConfigError("Failed to create adapter: "
                    + std::string(e.what()));
        }
        
        BOOST_FOREACH(boost::property_tree::ptree::value_type & child, subtree)
        {
            try
            {
                type    = child.second.get<std::string>("type");
                name    = child.second.get<std::string>("device");
                signal  = child.second.get<std::string>("signal");
                value   = child.second.get_optional<SignalValue>("value");
                index   = child.second.get<std::size_t>("<xmlattr>.index");

                if( child.second.size() > 5 )
                {
                    std::stringstream ss;
                    ss << "Invalid entry at " << (i == 0 ? "state" : "command")
                            << " index = " << index << ": too many subtags";
                    throw std::runtime_error(ss.str());
                }
            }
            catch( std::exception & e )
            {
                throw EDgiConfigError("Failed to create adapter: "
                        + std::string(e.what()));
            }
            
            Logger.Debug << "At index " << index << " for the device signal ("
                    << name << "," << signal << ")." << std::endl;
            
            // create the device when first seen
            if( devtype.count(name) == 0 )
            {
                CreateDevice(name, type, adapter);
                adapter->RegisterDevice(name);
                devtype[name]  = type;
                states[name]   = 0;
                commands[name] = 0;
            }

            if( devtype[name] != type )
            {
                std::string what = "Failed to create adapter: Multiple "
                        + std::string("devices share the name: ") + name;
                throw EDgiConfigError(what);
            }
            
            // check if the device recognizes the associated signal
            device = CDeviceManager::Instance().m_hidden_devices.at(name);

            if( i == 0 && device->HasState(signal) )
            {
                ++states[name];
            }
            else if( i == 1 && device->HasCommand(signal) )
            {
                ++commands[name];
            }
            else
            {
                std::string what = "Failed to create adapter: The "
                        + type + " device, " + name
                        + ", does not recognize the signal: " + signal;
                if (boost::dynamic_pointer_cast<CPnpAdapter>(adapter) != 0)
                {
                    throw EBadRequest(what);
                }
                else
                {
                    throw EDgiConfigError(what);
                }
            }

            if( buffer && i == 0 )
            {
                Logger.Debug << "Registering state info." << std::endl;
                buffer->RegisterStateInfo(name, signal, index);
            }
            else if( buffer && i == 1 )
            {
                Logger.Debug << "Registering command info." << std::endl;
                buffer->RegisterCommandInfo(name, signal, index);
            }
            else if( fake && value )
            {
                SignalValue oldval = fake->Get(name, signal);
                if( oldval != SignalValue() && oldval != value.get() )
                {
                    throw std::runtime_error("Duplicate Initial Value");
                }
                fake->Set(name, signal, value.get());
            }
        }
    }

    for( it = states.begin(); it != states.end(); it++ )
    {
        device = CDeviceManager::Instance().m_hidden_devices.at(it->first);

        if( device->GetStateSet().size() != it->second )
        {
            std::string what = "Failed to create adapter: The device "
                    + it->first + " is missing at least one state.";
            if (boost::dynamic_pointer_cast<CPnpAdapter>(adapter) != 0)
            {
                throw EBadRequest(what);
            }
            else
            {
                throw EDgiConfigError(what);
            }
        }
    }
    for( it = commands.begin(); it != commands.end(); it++ )
    {
        device = CDeviceManager::Instance().m_hidden_devices.at(it->first);

        if( device->GetCommandSet().size() != it->second )
        {
            std::string what = "Failed to create adapter: The device "
                    + it->first + " is missing at least one command.";
            if (boost::dynamic_pointer_cast<CPnpAdapter>(adapter) != 0)
            {
                throw EBadRequest(what);
            }
            else
            {
                throw EDgiConfigError(what);
            }
        }
    }

    Logger.Debug << "Initialized the device adapter." << std::endl;
}

////////////////////////////////////////////////////////////////////////////////
/// Creates a new device and registers it with the device manager.
///
/// @ErrorHandling Throws a std::runtime_error if the name is already in use,
/// the type is not recognized, or the adapter is null.
/// @pre Type must be registered with CAdapterFactory::RegisterDevicePrototype.
/// @post Creates a new device using m_prototype[type].
/// @post Adds the new device to the device manager.
/// @param name The unique identifier for the device to be created.
/// @param type The string identifier for the type of device to create.
/// @param adapter The adapter that will handle the data of the new device.
///
/// @limitations The device types must be registered prior to this call.
////////////////////////////////////////////////////////////////////////////////
void CAdapterFactory::CreateDevice(const std::string name,
        const std::string type, IAdapter::Pointer adapter)
{
    Logger.Trace << __PRETTY_FUNCTION__ << std::endl;
    
    if( CDeviceManager::Instance().DeviceExists(name) )
    {
        throw std::runtime_error("The device " + name + " already exists.");
    }
    
    if( !adapter )
    {
        throw std::runtime_error("Tried to create device using null adapter.");
    }
   
    CDevice::Pointer device = m_builder.CreateDevice(name, type, adapter);
    CDeviceManager::Instance().AddDevice(device);
    
    Logger.Info << "Created new device: " << name << std::endl;
}

////////////////////////////////////////////////////////////////////////////////
/// Initializes the plug and play session protocol.
///
/// @param port the port over which to run the session protocol
///
/// @ErrorHandling Throws a std::logic_error if the session protoocl has been
/// initialized through a prior call to this function.
/// @pre m_server must not be initialized by a prior call to this function.
/// @post m_server is created to accept connections from plug and play devices.
///
/// @limitations This function must be called at most once.
////////////////////////////////////////////////////////////////////////////////
void CAdapterFactory::StartSessionProtocol(unsigned short port)
{
    CTcpServer::ConnectionHandler handler;

    if( m_server )
    {
        throw std::logic_error("Session protocol already started.");
    }
    else
    {
        // initialize the TCP variant of the session layer protocol
        handler     = boost::bind(&CAdapterFactory::StartSession, this);
        m_server    = CTcpServer::Create(m_ios, port,
                CGlobalConfiguration::Instance().GetDevicesEndpoint() );
        m_server->RegisterHandler(handler);
    }
}

////////////////////////////////////////////////////////////////////////////////
/// Prepares to read the hello message from a new plug and play device.
///
/// @pre m_server must be connected to a remote endpoint.
/// @post m_timeout is started to disconnect the device if it does not respond.
/// @post Schedules a read into m_buffer from the current m_server connection.
///
/// @limitations This function must only be called by m_server.
////////////////////////////////////////////////////////////////////////////////
void CAdapterFactory::StartSession()
{
    Logger.Trace << __PRETTY_FUNCTION__ << std::endl;

    Logger.Notice << "A wild client appears!" << std::endl;
    m_timeout.expires_from_now(boost::posix_time::seconds(2));
    m_timeout.async_wait(boost::bind(&CAdapterFactory::Timeout, this,
            boost::asio::placeholders::error));

    m_buffer.consume(m_buffer.size());
    boost::asio::async_read_until(*m_server->GetClient(), m_buffer, "\r\n\r\n",
            boost::bind(&CAdapterFactory::HandleRead, this,
            boost::asio::placeholders::error));
}

////////////////////////////////////////////////////////////////////////////////
/// Starts the session protocol after a successful read from a device.
///
/// @pre None.
/// @post If a successful read, calls CAdapterFactory::SessionProtocol.
/// @param e The error code associated with the last read operation.
///
/// @limitations None.
////////////////////////////////////////////////////////////////////////////////
void CAdapterFactory::HandleRead(const boost::system::error_code & e)
{
    Logger.Trace << __PRETTY_FUNCTION__ << std::endl;

    if( !e )
    {
        if( m_timeout.cancel() == 1 )
        {
            SessionProtocol();
        }
        else
        {
            Logger.Notice << "Dropped packet due to timeout." << std::endl;
        }
    }
    else if( e == boost::asio::error::operation_aborted )
    {
        Logger.Notice << "Controller failed to send valid Hello." << std::endl;
    }
}

////////////////////////////////////////////////////////////////////////////////
/// Closes a plug and play connection if it does not send a well-formed packet.
///
/// @pre None.
/// @post If timeout or error, closes the current m_server connection.
/// @param e The error code associated with the timer.
///
/// @limitations None.
////////////////////////////////////////////////////////////////////////////////
void CAdapterFactory::Timeout(const boost::system::error_code & e)
{
    Logger.Trace << __PRETTY_FUNCTION__ << std::endl;
    
    if( !e ) 
    {
        Logger.Notice << "Connection closed due to timeout." << std::endl;

        try
        {
            std::string msg;
            msg = "Error\r\nConnection closed due to timeout.\r\n\r\n";
            TimedWrite(*m_server->GetClient(), boost::asio::buffer(msg),
                    CTimings::DEV_SOCKET_TIMEOUT);
        }
        catch(std::exception & e)
        {
            Logger.Info << "Failed to tell client about timeout." << std::endl;
        }

        m_server->GetClient()->cancel();
        m_server->StartAccept();
    }
    else if( e == boost::asio::error::operation_aborted )
    {
        // Timeout was cancelled. Hopefully a good Hello was received!
    }
    else
    {
        Logger.Warn << "Connection closed: " << e.message() << std::endl;
        m_server->GetClient()->cancel();
        m_server->StartAccept();
    }
}

////////////////////////////////////////////////////////////////////////////////
/// Handles the hello message for the plug and play session protoocl.
///
/// @pre m_buffer must contain the device hello packet.
/// @post If the packet is well-formed, creates a new adapter and responds to
/// the plug and play connection with a start packet.
/// @post Otherwise, responds with a bad request that indicates the error.
///
/// @limitations None.
////////////////////////////////////////////////////////////////////////////////
void CAdapterFactory::SessionProtocol()
{
    Logger.Trace << __PRETTY_FUNCTION__ << std::endl;
   
    std::istream packet(&m_buffer); 
    boost::asio::streambuf response;
    std::ostream response_stream(&response);
    
    boost::property_tree::ptree config;
    CFakeAdapter::Pointer fake = CFakeAdapter::Create();
    CDevice::Pointer nil;
    
    std::set<std::string> states, commands;
    std::string host, header, type, name, entry;
    int sindex = 1, cindex = 1;

    try
    {
        packet >> header >> host;
        Logger.Info << "Received " << header << " from " << host << std::endl;
        
        if( header != "Hello" )
        {
            throw EBadRequest("Expected 'Hello' message: " + header);
        }
        if( m_adapters.count(host) > 0 )
        {
            throw EDuplicateSession("Duplicate session for " + host);
        }

////////////////////////////////////////////////////////////////////////////////
/// Reformat the packet as a property tree that can be used with CreateAdapter.
////////////////////////////////////////////////////////////////////////////////
        config.put("<xmlattr>.name", host);
        config.put("<xmlattr>.type", "pnp");
        config.put("info.identifier", host);
        config.put("state", "");
        config.put("command", "");

        for( int i = 0; packet >> type >> name; i++ )
        {
            Logger.Debug << "Processing " << type << ":" << name << std::endl;
            
            try
            {
                nil = m_builder.CreateDevice("test", type, fake);
            }
            catch(std::exception & e)
            {
                throw EBadRequest("Unknown device type: " + type);
            }
            
            name = host + ":" + name;
            boost::replace_all(name, ".", ":");
            states = nil->GetStateSet();
            commands = nil->GetCommandSet();
            Logger.Debug << "Using adapter name " << name << std::endl;
            
            BOOST_FOREACH(std::string signal, states)
            {
                Logger.Debug << "Adding state for " << signal << std::endl;

                boost::property_tree::ptree temp;
                temp.put("type", type);
                temp.put("device", name);
                temp.put("signal", signal);
                temp.put("<xmlattr>.index", sindex);

                entry = name + signal;
                config.add_child("state." + entry, temp);

                sindex++;
            }

            BOOST_FOREACH(std::string signal, commands)
            {
                Logger.Debug << "Adding command for " << signal << std::endl;

                boost::property_tree::ptree temp;
                temp.put("type", type);
                temp.put("device", name);
                temp.put("signal", signal);
                temp.put("<xmlattr>.index", cindex);
                
                entry = name + signal;
                config.add_child("command." + entry, temp);

                cindex++;
            }
        }
////////////////////////////////////////////////////////////////////////////////
/// The config property tree now contains a valid adapter specification.
////////////////////////////////////////////////////////////////////////////////
        
        try
        {
            CreateAdapter(config);
        }
        catch(EDgiConfigError & e)
        {
            throw std::logic_error("Caught EDgiConfigError from "
                    "CAdapterFactory::CreateAdapter; note this makes no "
                    "sense for a plug and play adapter; what: "
                    + std::string(e.what()));
        }
        
        response_stream << "Start\r\n\r\n";
        Logger.Status << "Blocking to send Start to client" << std::endl;
    }
    catch(EBadRequest & e)
    {
        Logger.Warn << "Rejected client: " << e.what() << std::endl;
        
        response_stream << "BadRequest\r\n";
        response_stream << e.what() << "\r\n\r\n";

        Logger.Status << "Blocking to send BadRequest to client" << std::endl;
    }
    catch(std::exception & e)
    {
        Logger.Warn << "Rejected client: " << e.what() << std::endl;
        response_stream << "Error\r\n" << e.what() << "\r\n\r\n";
        Logger.Status << "Blocking to send Error to client" << std::endl;
    }
    
    try
    {
        TimedWrite(*m_server->GetClient(), response,
                CTimings::DEV_SOCKET_TIMEOUT);
    }
    catch(std::exception & e)
    {
        Logger.Warn << "Failed to respond to client: " << e.what() << std::endl; 
    }

    m_server->StartAccept();
}

} // namespace device
} // namespace freedm
} // namespace broker<|MERGE_RESOLUTION|>--- conflicted
+++ resolved
@@ -367,13 +367,8 @@
     Logger.Trace << __PRETTY_FUNCTION__ << std::endl;
     
     boost::property_tree::ptree subtree;
-<<<<<<< HEAD
-    IBufferAdapter::Pointer buffer;
+    boost::optional<SignalValue> value;
     CDevice::Pointer device;
-=======
-    boost::optional<SignalValue> value;
-    IDevice::Pointer device;
->>>>>>> 018f168d
 
     std::map<std::string, std::string> devtype;
     std::map<std::string, unsigned int> states;
