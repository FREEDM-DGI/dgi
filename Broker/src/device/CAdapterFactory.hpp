////////////////////////////////////////////////////////////////////////////////
/// @file           CAdapterFactory.hpp
///
/// @author         Thomas Roth <tprfh7@mst.edu>
/// @author         Michael Catanzaro <michael.catanzaro@mst.edu>
///
/// @project        FREEDM DGI
///
/// @description    Handles the creation of device adapters.
///
/// @functions
///     CAdapterFactory::RegisterDevicePrototype
///
/// These source code files were created at Missouri University of Science and
/// Technology, and are intended for use in teaching or research. They may be
/// freely copied, modified, and redistributed as long as modified versions are
/// clearly marked as such and this notice is not removed. Neither the authors
/// nor Missouri S&T make any warranty, express or implied, nor assume any legal
/// responsibility for the accuracy, completeness, or usefulness of these files
/// or any information distributed with these files.
///
/// Suggested modifications or questions about these files can be directed to
/// Dr. Bruce McMillin, Department of Computer Science, Missouri University of
/// Science and Technology, Rolla, MO 65409 <ff@mst.edu>.
////////////////////////////////////////////////////////////////////////////////

#ifndef C_ADAPTER_FACTORY_HPP
#define C_ADAPTER_FACTORY_HPP

#include "IAdapter.hpp"
#include "CTcpServer.hpp"
#include "CDeviceBuilder.hpp"

#include <map>
#include <set>
#include <string>
#include <iostream>
#include <stdexcept>

#include <boost/thread.hpp>
#include <boost/noncopyable.hpp>
#include <boost/asio/ip/tcp.hpp>
#include <boost/asio/io_service.hpp>
#include <boost/asio/deadline_timer.hpp>
#include <boost/property_tree/ptree_fwd.hpp>

namespace freedm {
namespace broker {
namespace device {

/// Handles the creation of adapters and their associated devices.
////////////////////////////////////////////////////////////////////////////////
/// Singleton factory that creates, stores, and runs new device adapters.
///
/// @limitations This class is not thread safe.
////////////////////////////////////////////////////////////////////////////////
class CAdapterFactory
    : private boost::noncopyable
{
public:
    /// Gets the static instance of the factory.
    static CAdapterFactory & Instance();

    /// Starts the session TCP server.
    void StartSessionProtocol(unsigned short port);

    /// Creates a new adapter and its associated devices.
    void CreateAdapter(const boost::property_tree::ptree & p);

    /// Removes an adapter and its associated devices.
    void RemoveAdapter(const std::string identifier);

    /// Stop everything!
    void Stop();
private:
    /// Constructs the factory.
    CAdapterFactory();

    /// Runs the adapter i/o service.
    void RunService();
<<<<<<< HEAD
    
=======

    /// Registers compiled device classes with the factory.
    void RegisterDevices();

    /// Creates an instance of a device to use as a prototype.
    template <class DeviceType>
    void RegisterDevicePrototype(const std::string identifier);

>>>>>>> 1d73867a
    /// Clones a device prototype and registers it with the system.
    void CreateDevice(const std::string name, const std::string type,
            IAdapter::Pointer adapter);

    /// Initializes the devices stored on an adapter.
    void InitializeAdapter(IAdapter::Pointer adapter,
            const boost::property_tree::ptree & p);

    /// Session layer protocol for plug-and-play devices.
    void SessionProtocol();

    /// Handles one plug and play device session.
    void StartSession();

    /// Handles plug and play devices that send a session packet.
    void HandleRead(const boost::system::error_code & e);

    /// Disconnects plug and play devices that timeout.
    void Timeout(const boost::system::error_code & e);
<<<<<<< HEAD
    
=======

    /// Set of device prototypes managed by the factory.
    std::map<std::string, IDevice::Pointer> m_prototype;

>>>>>>> 1d73867a
    /// Set of device adapters managed by the factory.
    std::map<std::string, IAdapter::Pointer> m_adapters;

    /// I/O service shared by the adapters.
    boost::asio::io_service m_ios;

    /// TCP server to accept plug-and-play devices.
    CTcpServer::Pointer m_server;

    /// Thread for the adapter i/o service.
    boost::thread m_thread;

    /// Packet received from plug and play device.
    boost::asio::streambuf m_buffer;

    /// Timer for bad plug and play sessions.
    boost::asio::deadline_timer m_timeout;

<<<<<<< HEAD
    /// Constructs the structure of devices.
    CDeviceBuilder m_builder;
};
=======
    IAdapter::Pointer null;
    IDevice::Pointer dev;

    if( m_prototype.count(identifier) > 0 )
    {
        throw std::runtime_error("Duplicate factory prototype: " + identifier);
    }

    dev = IDevice::Pointer(new DeviceType("prototype-" + identifier, null));
    m_prototype.insert(std::make_pair(identifier, dev));

    AdapterFactoryLogger.Info << "Added prototype " << identifier << std::endl;
}
>>>>>>> 1d73867a

} // namespace device
} // namespace freedm
} // namespace broker

#endif // C_ADAPTER_FACTORY_HPP<|MERGE_RESOLUTION|>--- conflicted
+++ resolved
@@ -78,18 +78,7 @@
 
     /// Runs the adapter i/o service.
     void RunService();
-<<<<<<< HEAD
-    
-=======
 
-    /// Registers compiled device classes with the factory.
-    void RegisterDevices();
-
-    /// Creates an instance of a device to use as a prototype.
-    template <class DeviceType>
-    void RegisterDevicePrototype(const std::string identifier);
-
->>>>>>> 1d73867a
     /// Clones a device prototype and registers it with the system.
     void CreateDevice(const std::string name, const std::string type,
             IAdapter::Pointer adapter);
@@ -109,14 +98,7 @@
 
     /// Disconnects plug and play devices that timeout.
     void Timeout(const boost::system::error_code & e);
-<<<<<<< HEAD
     
-=======
-
-    /// Set of device prototypes managed by the factory.
-    std::map<std::string, IDevice::Pointer> m_prototype;
-
->>>>>>> 1d73867a
     /// Set of device adapters managed by the factory.
     std::map<std::string, IAdapter::Pointer> m_adapters;
 
@@ -135,25 +117,9 @@
     /// Timer for bad plug and play sessions.
     boost::asio::deadline_timer m_timeout;
 
-<<<<<<< HEAD
     /// Constructs the structure of devices.
     CDeviceBuilder m_builder;
 };
-=======
-    IAdapter::Pointer null;
-    IDevice::Pointer dev;
-
-    if( m_prototype.count(identifier) > 0 )
-    {
-        throw std::runtime_error("Duplicate factory prototype: " + identifier);
-    }
-
-    dev = IDevice::Pointer(new DeviceType("prototype-" + identifier, null));
-    m_prototype.insert(std::make_pair(identifier, dev));
-
-    AdapterFactoryLogger.Info << "Added prototype " << identifier << std::endl;
-}
->>>>>>> 1d73867a
 
 } // namespace device
 } // namespace freedm
