--- conflicted
+++ resolved
@@ -56,15 +56,8 @@
             const SignalValue value);
 
     /// Retrieve data from rxBuffer.
-<<<<<<< HEAD
     SignalValue GetState(const std::string device, const std::string signal) const;
 
-    SignalValue GetCommand(const std::string device, const std::string signal) const;
-    
-=======
-    SignalValue Get(const std::string device, const std::string signal) const;
-
->>>>>>> 1d73867a
     /// Registers a new device signal with the physical adapter.
     void RegisterStateInfo(const std::string device, const std::string signal,
             const std::size_t index);
