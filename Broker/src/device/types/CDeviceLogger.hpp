--- conflicted
+++ resolved
@@ -55,12 +55,6 @@
 
     /// Virtual destructor for derived classes.
     virtual ~CDeviceLogger();
-<<<<<<< HEAD
-
-    /// Sets the group status for this peer.
-    void SetGroupStatus(const SignalValue status);
-=======
->>>>>>> 952735d5
 
     /// Checks if the simulation is receiving DGI commands.
     bool IsDgiEnabled() const;
