////////////////////////////////////////////////////////////////////////////////
/// @file         CDeviceManager.cpp
///
/// @author       Stephen Jackson <scj7t4@mst.edu>
/// @author       Michael Catanzaro <michael.catanzaro@mst.edu>
/// @author       Thomas Roth <tprfh7@mst.edu>
///
/// @project      FREEDM DGI
///
/// @description  Bridges the gap between the DGI and the device interface.
///
/// @functions
///     CDeviceManager::Instance
///     CDeviceManager::CDeviceManager
///     CDeviceManager::begin
///     CDeviceManager::end
///     CDeviceManager::AddDevice
///     CDeviceManager::RevealDevice
///     CDeviceManager::RemoveDevice
///     CDeviceManager::DeviceExists
///     CDeviceManager::GetDevice
///     CDeviceManager::DeviceCount
///     CDeviceManager::GetValues
///
/// These source code files were created at Missouri University of Science and
/// Technology, and are intended for use in teaching or research. They may be
/// freely copied, modified, and redistributed as long as modified versions are
/// clearly marked as such and this notice is not removed. Neither the authors
/// nor Missouri S&T make any warranty, express or implied, nor assume any legal
/// responsibility for the accuracy, completeness, or usefulness of these files
/// or any information distributed with these files.
///
/// Suggested modifications or questions about these files can be directed to
/// Dr. Bruce McMillin, Department of Computer Science, Missouri University of
/// Science and Technology, Rolla, MO 65409 <ff@mst.edu>.
////////////////////////////////////////////////////////////////////////////////

#include "CDeviceManager.hpp"
#include "CLogger.hpp"

#include <stdexcept>

namespace freedm {
namespace broker {
namespace device {

namespace {
/// This file's logger.
CLocalLogger Logger(__FILE__);
}

///////////////////////////////////////////////////////////////////////////////
/// Retrieves the singleton device manager instance.
///
/// @pre None.
/// @post Creates a new device manager on the first call.
/// @return The global instance of CDeviceManager.
///
/// @limitations None.
///////////////////////////////////////////////////////////////////////////////
CDeviceManager & CDeviceManager::Instance()
{
    Logger.Trace << __PRETTY_FUNCTION__ << std::endl;
    static CDeviceManager instance;
    return instance;
}

///////////////////////////////////////////////////////////////////////////////
/// Constructor for the device manager
///
/// @pre None
/// @post DeviceManager is ready to accept & distribute devices.
///
/// @limitations None.
///////////////////////////////////////////////////////////////////////////////
CDeviceManager::CDeviceManager()
{
    Logger.Trace << __PRETTY_FUNCTION__ << std::endl;
}

///////////////////////////////////////////////////////////////////////////////
/// Registers a device with the physical device manager.
///
/// @ErrorHandling Throws a std::runtime_error of another device has been
/// registered with the same device identifier.
/// @SharedMemory Stores a shared pointer to the given device.
/// @pre There must not be a device registered with the same identifier.
/// @post The device is stored in the device set m_devices.
/// @param device The device pointer to store in the manager.
///
/// @limitations None.
///////////////////////////////////////////////////////////////////////////////
void CDeviceManager::AddDevice(CDevice::Pointer device)
{
    Logger.Trace << __PRETTY_FUNCTION__ << std::endl;

    boost::unique_lock<boost::shared_mutex> lock(m_mutex);

    if( m_devices.count(device->GetID()) > 0 )
    {
        throw std::runtime_error("Duplicate device ID: " + device->GetID());
    }
    if( m_hidden_devices.count(device->GetID()) > 0 )
    {
        throw std::runtime_error("Duplicate device ID: " + device->GetID());
    }

    m_hidden_devices[device->GetID()] = device;
    Logger.Info << "Stored " << device->GetID() << " as hidden device." << std::endl;
}

///////////////////////////////////////////////////////////////////////////////
/// Reveals a hidden device.
///
/// @ErrorHandling Throws a std::runtime_error if no such device exists.
/// @pre m_hidden_devices stores the passed identifier.
/// @post Moves a pointer from m_hidden_devices into m_devices.
/// @param devid The identifier of the device pointer to move.
///
/// @limitations None.
///////////////////////////////////////////////////////////////////////////////
void CDeviceManager::RevealDevice(std::string devid)
{
    Logger.Trace << __PRETTY_FUNCTION__ << std::endl;

    boost::unique_lock<boost::shared_mutex> lock(m_mutex);

    if( m_hidden_devices.count(devid) == 0 )
    {
        throw std::runtime_error("Unknown hidden device: " + devid);
    }

    m_devices[devid] = m_hidden_devices[devid];
    m_hidden_devices.erase(devid);

    Logger.Info << "Revealed the hidden device " << devid << std::endl;
}

///////////////////////////////////////////////////////////////////////////////
/// Removes a device from the manager.
///
/// @ErrorHandling Will output a warning if the device cannot be found.
/// @pre None.
/// @post The device with the matching identifier is removed from m_devices.
/// @param devid The identifier of the device to remove.
/// @return True if a device has been removed, false otherwise.
///
/// @limitations None.
///////////////////////////////////////////////////////////////////////////////
bool CDeviceManager::RemoveDevice(std::string devid)
{
    Logger.Trace << __PRETTY_FUNCTION__ << std::endl;

    boost::unique_lock<boost::shared_mutex> lock(m_mutex);

    if( m_devices.erase(devid) != 1 && m_hidden_devices.erase(devid) != 1 )
    {
        Logger.Warn << "Could not remove the device " << devid << " from the "
                << " device manager: no such device exists." << std::endl;
        return false;
    }
    return true;
}

///////////////////////////////////////////////////////////////////////////////
/// Tests to see if the device exists in the devices manager.
///
/// @pre None
/// @post Searches m_device for the device.
/// @param devid The identifier of the device to find.
/// @return True if the device is in the device manager, false otherwise
///
/// @limitations None.
///////////////////////////////////////////////////////////////////////////////
bool CDeviceManager::DeviceExists(std::string devid) const
{
    Logger.Trace << __PRETTY_FUNCTION__ << std::endl;
    boost::shared_lock<boost::shared_mutex> lock(m_mutex);
    return( m_devices.count(devid) == 1 );
}

///////////////////////////////////////////////////////////////////////////////
/// Returns a shared pointer to the requested device.
///
/// @ErrorHandling Will output a warning if the device cannot be found.
/// @pre The device must be stored in the device manager.
/// @post Searches m_devices for a device with the passed identifier.
/// @param devid the ID of the device to get.
/// @return A shared pointer to the device, or NULL if it wasn't found.
///
/// @limitations We cannot implement a const version of this function unless
/// we provide a boost::shared_ptr<const DeviceType> typedef for each device
/// class.  The previous implementation of const IDevice::Pointer was incorrect
/// because the syntax made the pointer, not the shared object, constant.
///////////////////////////////////////////////////////////////////////////////
CDevice::Pointer CDeviceManager::GetDevice(std::string devid)
{
    Logger.Trace << __PRETTY_FUNCTION__ << std::endl;

    boost::shared_lock<boost::shared_mutex> lock(m_mutex);
    iterator it = m_devices.find(devid);
    if( it != m_devices.end() )
    {
        return it->second;
    }
    else
    {
        Logger.Warn << "Could not get the device " << devid << " from the "
                << " device manager: no such device exists." << std::endl;
        return CDevice::Pointer();
    }
}

///////////////////////////////////////////////////////////////////////////////
/// Returns a count of the number of devices stored by the device manager.
///
/// @pre None
/// @post Returns the size of m_devices.
/// @return The number of devices currently stored.
///
/// @limitations None.
///////////////////////////////////////////////////////////////////////////////
std::size_t CDeviceManager::DeviceCount() const
{
    Logger.Trace << __PRETTY_FUNCTION__ << std::endl;
    boost::shared_lock<boost::shared_mutex> lock(m_mutex);
    return m_devices.size();
}

std::set<CDevice::Pointer> CDeviceManager::GetDevicesOfType(std::string type)
{
    Logger.Trace << __PRETTY_FUNCTION__ << std::endl;

    boost::shared_lock<boost::shared_mutex> lock(m_mutex);
    std::set<CDevice::Pointer> result;

    for( iterator it = m_devices.begin(); it != m_devices.end(); it++ )
    {
        if( it->second->HasType(type) )
        {
            result.insert(it->second);
        }
    }
    return result;
}

///////////////////////////////////////////////////////////////////////////////
/// Retrieves a multiset of values for the specified device signal.
///
/// @pre The signal must be recognized by the specified device.
/// @post Iterates through the devices collecting device signals.
/// @param type The type of the device to collect signals from.
/// @param signal The signal of the device to collect.
/// @return A multiset of values that contains each matching device signal.
///
/// @limitations None.
///////////////////////////////////////////////////////////////////////////////
std::multiset<SignalValue> CDeviceManager::GetValues(std::string type,
        std::string signal)
{
    Logger.Trace << __PRETTY_FUNCTION__ << std::endl;

    std::multiset<SignalValue> result;

    std::set<CDevice::Pointer> devices = GetDevicesOfType(type);

    BOOST_FOREACH (CDevice::Pointer device, devices)
    {
        result.insert(device->GetState(signal));
    }

    return result;
}

///////////////////////////////////////////////////////////////////////////////
/// Aggregates a set of device signals using the given binary operation.
///
/// @pre DeviceType must have a typedef for IDevice::Pointer.
/// @pre The devices of the specified type must recognize the given signal.
/// @post Performs a binary mathematical operation on a subset of m_devices.
/// @param type The device type that should perform the operation.
/// @param signal The signal of the device to aggregate.
/// @return The aggregate value obtained by applying the binary operation.
///
/// @limitations None.
///////////////////////////////////////////////////////////////////////////////
SignalValue CDeviceManager::GetNetValue(std::string type, std::string signal)
{
<<<<<<< HEAD
    Logger.Trace << __PRETTY_FUNCTION__ << std::endl;
    
=======
    DeviceManagerLogger.Trace << __PRETTY_FUNCTION__ << std::endl;

>>>>>>> 1d73867a
    SignalValue result = 0;
    
    std::set<CDevice::Pointer> devices = GetDevicesOfType(type);
    std::set<CDevice::Pointer>::iterator it, end;

    for( it = devices.begin(), end = devices.end(); it != end; it++ )
    {
        result = result + (*it)->GetState(signal);
    }

    return result;
}

} // namespace device
} // namespace broker
} // namespace freedm<|MERGE_RESOLUTION|>--- conflicted
+++ resolved
@@ -286,13 +286,8 @@
 ///////////////////////////////////////////////////////////////////////////////
 SignalValue CDeviceManager::GetNetValue(std::string type, std::string signal)
 {
-<<<<<<< HEAD
-    Logger.Trace << __PRETTY_FUNCTION__ << std::endl;
-    
-=======
-    DeviceManagerLogger.Trace << __PRETTY_FUNCTION__ << std::endl;
-
->>>>>>> 1d73867a
+    Logger.Trace << __PRETTY_FUNCTION__ << std::endl;
+
     SignalValue result = 0;
     
     std::set<CDevice::Pointer> devices = GetDevicesOfType(type);
