--- conflicted
+++ resolved
@@ -28,6 +28,7 @@
 #include "CGlobalConfiguration.hpp"
 #include "config.hpp"
 #include "device/CDeviceFactory.hpp"
+#include "device/types/CDeviceFid.hpp"
 
 #define foreach BOOST_FOREACH
 
@@ -79,40 +80,31 @@
 ///  runs the simulation.
 /// @param port if PSCAD or RTDS is enabled, the port number this DGI and the
 ///  simulation communicate with.
+/// @todo update and figure out what parameters this function ought to have ...
 ///
 /// @limitations Must be called before anything else is done with this factory.
 ////////////////////////////////////////////////////////////////////////////////
 void CDeviceFactory::init(CPhysicalDeviceManager::ManagerPtr manager,
-        boost::asio::io_service& ios, const std::string host,
-        const std::string port)
+        boost::asio::io_service& ios, const std::string fpgaCfgFile,
+        const std::string host, const std::string port)
 {
     Logger.Debug << __PRETTY_FUNCTION__ << std::endl;
     Logger.Info << "Initialized the device factory" << std::endl;
-<<<<<<< HEAD
     m_manager = manager;
-=======
-    m_ios = &ios;
-    m_xml = xml;
-    m_manager = &manager;
->>>>>>> db5073bf
 #if defined USE_DEVICE_PSCAD
-    CPscadAdapter::AdapterPointer pscadAdapter = CPscadAdapter::Create(ios);
+    CPscadAdapter::Pointer pscadAdapter = CPscadAdapter::Create(ios);
     pscadAdapter->Connect(host, port);
     m_adapter = pscadAdapter;
 #elif defined USE_DEVICE_RTDS
-<<<<<<< HEAD
-    CRtdsAdapter::AdapterPointer rtdsAdapter = CRtdsAdapter::Create(ios,
-            CGlobalConfiguration::instance().GetFpgaMessage());
+    CRtdsAdapter::Pointer rtdsAdapter = CRtdsAdapter::Create(
+            ios, fpgaCfgFile, "rtds");
     rtdsAdapter->Connect(host, port);
     rtdsAdapter->Run();
     m_adapter = rtdsAdapter;
+    m_ios = &ios;
+    m_fpgaCfgFile = fpgaCfgFile;
 #else
     m_adapter = CGenericAdapter::Create();
-=======
-    m_rtdsClient = CClientRTDS::Create(ios, xml, "rtds");
-    m_rtdsClient->Connect(host, port);
-    m_rtdsClient->Run();
->>>>>>> db5073bf
 #endif
     m_initialized = true;
 }
@@ -195,7 +187,7 @@
                 << deviceType.c_str();
         throw std::runtime_error(ss.str());
     }
-    
+
     // m_registry[deviceType] is a member function pointer.
     // So *m_registry[deviceType] is a member function.
     // So (this->*m_registry[deviceType])() is the same as this->functionName()
@@ -283,91 +275,46 @@
     Logger.Debug << __PRETTY_FUNCTION__ << std::endl;
 }
 
-<<<<<<< HEAD
-=======
-////////////////////////////////////////////////////////////////////////////////
-/// @function CDeviceFactory::CreateStructure
-///
-/// @description Creates the internal structure of a device.  Intended to be
-///  immediately passed to a device constructor when the device is created by
-///  CreateDevice.
-///
-/// @ErrorHanding Throws an exception if the factory is not initialized.
-///
-/// @pre factory must be configured by CDeviceFactory::init.
-/// @post desired device structure is created and returned.
-///
-/// @return an internal device structure for PSCAD, RTDS, or generic devices.
-///
-/// @limitations only PSCAD, RTDS, and generic devices are supported.
-////////////////////////////////////////////////////////////////////////////////
-IDeviceStructure::DevicePtr CDeviceFactory::CreateStructure() const
-{
-    Logger.Debug << __PRETTY_FUNCTION__ << std::endl;
+
+#ifdef USE_DEVICE_RTDS
+
+///
+/// Temporary hack to get FIDs working.
+template <>
+void CDeviceFactory::CreateDevice<CDeviceFid>(const Identifier deviceID)
+{
     if (!m_initialized)
     {
         std::stringstream ss;
         ss << __PRETTY_FUNCTION__ << " called before factory init" << std::endl;
         throw std::runtime_error(ss.str());
     }
-#if defined USE_DEVICE_PSCAD
-    Logger.Debug << "Creating a PSCAD device structure" << std::endl;
-    return IDeviceStructure::DevicePtr(
-            new CDeviceStructurePSCAD(m_lineClient));
-#elif defined USE_DEVICE_RTDS
-    Logger.Debug << "Creating an RTDS device structure" << std::endl;
-    return IDeviceStructure::DevicePtr(
-            new CDeviceStructureRTDS(m_rtdsClient));
-#else
-    Logger.Debug << "Creating a generic device structure" << std::endl;
-    return IDeviceStructure::DevicePtr(new CDeviceStructureGeneric());
-#endif
-}
-
-#ifdef USE_DEVICE_RTDS
-
-///
-/// Temporary hack to get FIDs working.
-///
-template <>
-void CDeviceFactory::CreateDevice<CDeviceFID>(const Identifier& deviceID )
-{
-    if (!m_initialized)
-    {
-        throw "CDeviceFactory::CreateDevice (private) called before init";
-    }
-    IDeviceStructure::DevicePtr ds;
-    IDevice::DevicePtr dev;
-
-    // create and register the device structure
-    using boost::property_tree::ptree;
-    ptree xmlTree;
+
+    CRtdsAdapter::Pointer adapter =
+            CRtdsAdapter::Create(*m_ios, m_fpgaCfgFile, deviceID);
+    
+    // Connect and start the adapter
+    boost::property_tree::ptree xmlTree;
+    read_xml(m_fpgaCfgFile, xmlTree);
     std::string host, port;
-    read_xml(m_xml, xmlTree);
-    m_fidClients.push(CClientRTDS::Create(*m_ios, m_xml, deviceID));
     try
     {
         host = xmlTree.get<std::string > ( deviceID + ".host" );
         port = xmlTree.get<std::string > ( deviceID + ".port" );
-    } catch (...)
+    }
+    catch (...)
     {
         throw std::runtime_error("Couldn't read hostname or port for FID "
                 + deviceID);
     }
-    m_fidClients.top()->Connect(host, port);
-    m_fidClients.top()->Run();
-    ds = IDeviceStructure::DevicePtr(
-            new CDeviceStructureRTDS(m_fidClients.top()));
-    ds->Register(deviceID);
-    // create the new device from the structure
-    dev = IDevice::DevicePtr(new CDeviceFID(*m_manager, deviceID, ds));
-
-    // add the device to the manager
-    m_manager->AddDevice(dev);
+    adapter->Connect(host, port);
+    adapter->Run();
+
+    // Attach the adapter to a new FID and register it with the device manager.
+    m_manager->AddDevice(IDevice::DevicePtr(new CDeviceFid(deviceID, adapter)));
 }
 #endif
 
->>>>>>> db5073bf
 } // namespace device
 } // namespace freedm
 } // namespace broker