--- conflicted
+++ resolved
@@ -91,10 +91,7 @@
 /// StartMonitor
 /// Sets all the monitor variables to a state ready for data collection
 ///////////////////////////////////////////////////////////////////////////////
-<<<<<<< HEAD
-=======
 #pragma GCC diagnostic ignored "-Wunused-parameter"
->>>>>>> 6d2360d4
 void GMAgent::StartMonitor( const boost::system::error_code& err )
 {
     m_electiontimer.Reset();
