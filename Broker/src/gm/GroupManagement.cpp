////////////////////////////////////////////////////////////////////////////////
/// @file         GroupManagement.cpp
///
/// @author       Derek Ditch <derek.ditch@mst.edu>
/// @author       Stephen Jackson <scj7t4@mst.edu>
///
/// @project      FREEDM DGI
///
/// @description  Main file which includes Invitation algorithm
///
/// These source code files were created at Missouri University of Science and
/// Technology, and are intended for use in teaching or research. They may be
/// freely copied, modified, and redistributed as long as modified versions are
/// clearly marked as such and this notice is not removed. Neither the authors
/// nor Missouri S&T make any warranty, express or implied, nor assume any legal
/// responsibility for the accuracy, completeness, or usefulness of these files
/// or any information distributed with these files.
///
/// Suggested modifications or questions about these files can be directed to
/// Dr. Bruce McMillin, Department of Computer Science, Missouri University of
/// Science and Technology, Rolla, MO 65409 <ff@mst.edu>.
////////////////////////////////////////////////////////////////////////////////

#include "GroupManagement.hpp"

#include "CBroker.hpp"
#include "CConnection.hpp"
#include "CConnectionManager.hpp"
#include "CGlobalPeerList.hpp"
#include "CLogger.hpp"
#include "SRemoteHost.hpp"
#include "CDeviceManager.hpp"
#include "CTimings.hpp"
#include "CDevice.hpp"
<<<<<<< HEAD
#include "Messages.hpp"
=======
#include "CPhysicalTopology.hpp"
>>>>>>> fa16e05b

#include <algorithm>
#include <cstdlib>
#include <exception>
#include <fstream>
#include <iomanip>
#include <iostream>
#include <stdexcept>
#include <string>
#include <vector>
#include <stack>
#include <set>

#include <boost/asio.hpp>
#include <boost/assign/list_of.hpp>
#include <boost/bind.hpp>
#include <boost/date_time/posix_time/posix_time.hpp>
#include <boost/date_time/posix_time/posix_time_types.hpp>
#include <boost/foreach.hpp>
#include <boost/function.hpp>
#include <boost/functional/hash.hpp>
#include <boost/range/adaptor/map.hpp>

namespace freedm {

namespace broker {

namespace gm {

namespace {

/// This file's logger.
CLocalLogger Logger(__FILE__);

}

///////////////////////////////////////////////////////////////////////////////
/// GMAgent::GMAgent
/// @description Constructor for the group management module.
/// @limitations None
/// @pre None
/// @post Object initialized and ready to enter run state.
/// @param p_uuid: This object's uuid.
///////////////////////////////////////////////////////////////////////////////
GMAgent::GMAgent(std::string p_uuid)
    : IPeerNode(p_uuid),
    CHECK_TIMEOUT(boost::posix_time::not_a_date_time),
    TIMEOUT_TIMEOUT(boost::posix_time::not_a_date_time),
    FID_TIMEOUT(boost::posix_time::not_a_date_time),
    AYC_RESPONSE_TIMEOUT(boost::posix_time::milliseconds(CTimings::GM_AYC_RESPONSE_TIMEOUT)),
    AYT_RESPONSE_TIMEOUT(boost::posix_time::milliseconds(CTimings::GM_AYT_RESPONSE_TIMEOUT)),
    INVITE_RESPONSE_TIMEOUT(boost::posix_time::milliseconds(CTimings::GM_INVITE_RESPONSE_TIMEOUT))
{
    Logger.Trace << __PRETTY_FUNCTION__ << std::endl;
    AddPeer(GetUUID());
    m_groupsformed = 0;
    m_groupsbroken = 0;
    m_groupselection = 0;
    m_groupsjoined = 0;
    m_membership = 0;
    m_membershipchecks = 0;
    m_timer = CBroker::Instance().AllocateTimer("gm");
    m_fidtimer = CBroker::Instance().AllocateTimer("gm");
    m_GrpCounter = rand();
<<<<<<< HEAD
#ifdef RANDOM_PREMERGE
    srand(time(0));
#endif
=======

    RegisterSubhandle("any.PeerList",
        boost::bind(&GMAgent::HandlePeerList, this, _1, _2));
    RegisterSubhandle("gm.Invite",
        boost::bind(&GMAgent::HandleInvite, this, _1, _2));
    RegisterSubhandle("gm.Accept",
        boost::bind(&GMAgent::HandleAccept, this, _1, _2));
    RegisterSubhandle("gm.AreYouCoordinator",
        boost::bind(&GMAgent::HandleAreYouCoordinator, this, _1, _2));
    RegisterSubhandle("gm.Response.AreYouCoordinator",
        boost::bind(&GMAgent::HandleResponseAYC, this, _1, _2));
    RegisterSubhandle("gm.AreYouThere",
        boost::bind(&GMAgent::HandleAreYouThere, this, _1, _2));
    RegisterSubhandle("gm.Response.AreYouThere",
        boost::bind(&GMAgent::HandleResponseAYT, this, _1, _2));
    RegisterSubhandle("gm.PeerListQuery",
        boost::bind(&GMAgent::HandlePeerListQuery, this, _1, _2));
    RegisterSubhandle("any",
        boost::bind(&GMAgent::HandleAny, this, _1, _2));
    #ifdef RANDOM_PREMERGE
        srand(time(0));
    #endif
>>>>>>> fa16e05b
}

///////////////////////////////////////////////////////////////////////////////
/// GMAgent::~GMAgent
/// @description Class desctructor
/// @pre None
/// @post The object is ready to be destroyed.
///////////////////////////////////////////////////////////////////////////////
GMAgent::~GMAgent()
{
    Logger.Trace << __PRETTY_FUNCTION__ << std::endl;
    m_UpNodes.clear();
    m_Coordinators.clear();
    m_AYCResponse.clear();
    m_AYTResponse.clear();
}

///////////////////////////////////////////////////////////////////////////////
<<<<<<< HEAD
/// "Downcasts" incoming messages into a specific message type, and passes the
/// message to an appropriate handler.
///
/// @param msg the incoming message
/// @param peer the node that sent this message (could be this DGI)
///////////////////////////////////////////////////////////////////////////////
void GMAgent::HandleIncomingMessage(boost::shared_ptr<const ModuleMessage> msg, PeerNodePtr peer)
{
    Logger.Trace << __PRETTY_FUNCTION__ << std::endl;

    //Are all FIDs open?
    if(m_fidsclosed == false)
    {
        Logger.Debug<<"Dropping message, all FIDs open"<<std::endl;
        return;
    }
    //Make a note of peers that you've noticed are alive
    if(peer->GetUUID() != GetUUID() && CountInPeerSet(m_UpNodes, peer) > 0)
    {
        InsertInPeerSet(m_AlivePeers,peer);
    }

    if(msg->has_group_management_message())
    {
        GroupManagementMessage gmm = msg->group_management_message();
        if(gmm.has_invite_message())
        {
            HandleInvite(gmm.invite_message(),peer);
        }
        else if(gmm.has_accept_message())
        {
            HandleAccept(gmm.accept_message(),peer);
        }
        else if(gmm.has_are_you_coordinator_message())
        {
            HandleAreYouCoordinator(gmm.are_you_coordinator_message(),peer);
        }
        else if(gmm.has_are_you_coordinator_response_message())
        {
            HandleResponseAYC(gmm.are_you_coordinator_response_message(),peer);
        }
        else if(gmm.has_are_you_there_message())
        {
            HandleAreYouThere(gmm.are_you_there_message(),peer);
        }
        else if(gmm.has_are_you_there_response_message())
        {
            HandleResponseAYT(gmm.are_you_there_response_message(),peer);
        }
        else if(gmm.has_peer_list_query_message())
        {
            HandlePeerListQuery(gmm.peer_list_query_message(),peer);
        }
        else if(gmm.has_peer_list_message())
        {
            HandlePeerList(gmm.peer_list_message(),peer);
        }
        else
        {
            Logger.Warn << "Dropped gm message of unexpected type:\n" << msg->DebugString();
        }
    }
    else
    {
        Logger.Warn << "Dropped message of unexpected type:\n" << msg->DebugString();
    }
}
=======
/// GMAgent::GetFIDState()
/// @description Creates a ptree which lists the state of all FIDs attached to
///     this DGI.
/// @pre None
/// @post None
/// @return A ptree identifying each attached FID and it's state.
///////////////////////////////////////////////////////////////////////////////
ptree GMAgent::GetFIDState()
{
    ptree fidtree;
    std::set<device::CDevice::Pointer> attachedFIDs = device::CDeviceManager::Instance().GetDevicesOfType("Fid");
    BOOST_FOREACH(device::CDevice::Pointer ptr, attachedFIDs)
    {
        ptree subpt;
        subpt.put("deviceid", ptr->GetID());
        subpt.put("state", (bool) ptr->GetState("state"));
        fidtree.add_child("fid", subpt);
    }
    return fidtree;
}

///////////////////////////////////////////////////////////////////////////////
/// GMAgent::UpdateFIDState()
/// @description Given a ptree which contains the fid tree created in
///     GetFIDState under the key gm, copy the state of each FID in into
///     m_fidstate.
/// @pre fidtree contains the key "gm.fids"
/// @post m_fidstate is updated with the state of the FIDs listed in the
///     input ptree.
///////////////////////////////////////////////////////////////////////////////
void GMAgent::UpdateFIDState(ptree& fidtree)
{
    // m_fidstate is the map.
    BOOST_FOREACH(ptree::value_type &v, fidtree.get_child("gm.fids"))
    {
        ptree sub_pt = v.second;
        std::string devid = sub_pt.get<std::string>("deviceid");
        bool state = sub_pt.get<bool>("state");
        m_fidstate[devid] = state;
    }
} 
>>>>>>> fa16e05b

///////////////////////////////////////////////////////////////////////////////
/// GMAgent::AreYouCoordinator
/// @description Creates a new Are You Coordinator message, from this object
/// @pre The UUID is set
/// @post No change
/// @return A GroupManagementMessage with the contents of an Are You Coordinator Message.
/// @limitations: Can only author messages from this node.
///////////////////////////////////////////////////////////////////////////////
ModuleMessage GMAgent::AreYouCoordinator()
{
    static google::protobuf::uint32 id = 0;
    GroupManagementMessage gmm;
    AreYouCoordinatorMessage* aycm = gmm.mutable_are_you_coordinator_message();
    aycm->set_sequence_no(id);
    Logger.Debug<<"Generated AYC : "<<id<<std::endl;
    id++;
<<<<<<< HEAD
    return PrepareForSending(gmm);
=======
    // Push the state of my attached FIDs so the leader can do the BFS on it
    // To make sure it's connected
    m_.SetExpireTimeFromNow(GLOBAL_TIMEOUT);
    return m_;
>>>>>>> fa16e05b
}

///////////////////////////////////////////////////////////////////////////////
/// GMAgent::Invitation
/// @description Creates a new invation message from the leader of this node's
///                             current leader, to join this group.
/// @pre The node is currently in a group.
/// @post No change
/// @return A GroupManagementMessage with the contents of a Invitation message.
///////////////////////////////////////////////////////////////////////////////
ModuleMessage GMAgent::Invitation()
{
    GroupManagementMessage gmm;
    InviteMessage* im = gmm.mutable_invite_message();
    im->set_group_id(m_GroupID);
    im->set_group_leader_uuid(m_GroupLeader);
    PeerNodePtr p = GetPeer(m_GroupLeader);
    im->set_group_leader_host(p->GetHostname());
    im->set_group_leader_port(p->GetPort());
    return PrepareForSending(gmm);
}

///////////////////////////////////////////////////////////////////////////////
/// GMAgent::AreYouCoordinatorResponse
/// @description Creates a response message (Yes/No) message from this node
/// @pre This node has a UUID.
/// @post No change.
/// @param payload Response message (typically yes or no)
/// @param seq sequence number? (?)
/// @return A GroupManagementMessage with the contents of a Response message
///////////////////////////////////////////////////////////////////////////////
ModuleMessage GMAgent::AreYouCoordinatorResponse(std::string payload,int seq)
{
    GroupManagementMessage gmm;
    AreYouCoordinatorResponseMessage* aycrm = gmm.mutable_are_you_coordinator_response_message();
    aycrm->set_payload(payload);
    aycrm->set_leader_uuid(Coordinator());
    aycrm->set_leader_host(GetPeer(Coordinator())->GetHostname());
    aycrm->set_leader_port(GetPeer(Coordinator())->GetPort());
    aycrm->set_sequence_no(seq);
    return PrepareForSending(gmm);
}

///////////////////////////////////////////////////////////////////////////////
/// GMAgent::AreYouThereResponse
/// @description Creates a response message (Yes/No) message from this node
/// @pre This node has a UUID.
/// @post No change.
/// @param payload Response message (typically yes or no)
/// @param seq sequence number? (?)
/// @return A GroupManagementMessage with the contents of a Response message
///////////////////////////////////////////////////////////////////////////////
ModuleMessage GMAgent::AreYouThereResponse(std::string payload,int seq)
{
<<<<<<< HEAD
    GroupManagementMessage gmm;
    AreYouThereResponseMessage* aytrm = gmm.mutable_are_you_there_response_message();
    aytrm->set_payload(payload);
    aytrm->set_leader_uuid(Coordinator());
    aytrm->set_leader_host(GetPeer(Coordinator())->GetHostname());
    aytrm->set_leader_port(GetPeer(Coordinator())->GetPort());
    aytrm->set_sequence_no(seq);
    return PrepareForSending(gmm);
=======
    CMessage m_;
    m_.SetHandler("gm.Response."+type);
    m_.m_submessages.put("gm.source", GetUUID());
    m_.m_submessages.put("gm.payload", payload);
    m_.m_submessages.put("gm.ldruuid", Coordinator());
    m_.m_submessages.put("gm.ldrhost", GetPeer(Coordinator())->GetHostname());
    m_.m_submessages.put("gm.ldrport", GetPeer(Coordinator())->GetPort());
    m_.m_submessages.put("gm.seq",seq);
    m_.m_submessages.add_child("gm.fids", GetFIDState());
    m_.SetExpireTime(exp);
    return m_;
>>>>>>> fa16e05b
}

///////////////////////////////////////////////////////////////////////////////
/// GMAgent::Accept
/// @description Creates a new accept message from this node
/// @pre This node is in a group.
/// @post No change.
/// @return A GroupManagementMessage with the contents of an Accept message
///////////////////////////////////////////////////////////////////////////////
ModuleMessage GMAgent::Accept()
{
    GroupManagementMessage gmm;
    AcceptMessage* am = gmm.mutable_accept_message();
    am->set_group_id(m_GroupID);
    return PrepareForSending(gmm);
}

///////////////////////////////////////////////////////////////////////////////
/// GMAgent::AreYouThere
/// @description Creates a new AreYouThere message from this node
/// @pre This node is in a group.
/// @post No Change.
/// @return A GroupManagementMessage with the contents of an AreYouThere message
///////////////////////////////////////////////////////////////////////////////
ModuleMessage GMAgent::AreYouThere()
{
    static int id = 100000;
    GroupManagementMessage gmm;
    AreYouThereMessage* aytm = gmm.mutable_are_you_there_message();
    aytm->set_group_id(m_GroupID);
    aytm->set_sequence_no(id);
    Logger.Debug<<"Generated AYT : "<<id<<std::endl;
    id++;
    return PrepareForSending(gmm);
}

///////////////////////////////////////////////////////////////////////////////
/// GMAgent::PeerList
/// @description Packs the group list (Up_Nodes) in GroupManagementMessage
/// @pre This node is a leader.
/// @post No Change.
/// @return A GroupManagementMessage with the contents of group membership
///////////////////////////////////////////////////////////////////////////////
ModuleMessage GMAgent::PeerList(std::string requester)
{
    GroupManagementMessage gmm;
    PeerListMessage* plm = gmm.mutable_peer_list_message();
    BOOST_FOREACH(PeerNodePtr peer, m_UpNodes | boost::adaptors::map_values)
    {
        ConnectedPeerMessage* cpm = plm->add_connected_peer_message();
        cpm->set_uuid(peer->GetUUID());
        cpm->set_host(peer->GetHostname());
        cpm->set_port(peer->GetPort());
    }
    ConnectedPeerMessage* cpm = plm->add_connected_peer_message();
    cpm->set_uuid(GetUUID());
    cpm->set_host(GetHostname());
    cpm->set_port(GetPort());
    return PrepareForSending(gmm, requester);
}

///////////////////////////////////////////////////////////////////////////////
/// GMAgent::PeerListQuery
/// @description Generates a GroupManagementMessage that can be used to query the peerlist
///     of a node.
/// @pre: None
/// @post: No change
/// @param requester: The module who the response should be addressed to.
/// @return A GroupManagementMessage which can be used to query for
///////////////////////////////////////////////////////////////////////////////
ModuleMessage GMAgent::PeerListQuery(std::string requester)
{
    GroupManagementMessage gmm;
    PeerListQueryMessage* plqm = gmm.mutable_peer_list_query_message();
    plqm->set_requester(requester);
    return PrepareForSending(gmm);
}

///////////////////////////////////////////////////////////////////////////////
<<<<<<< HEAD
/// GMAgent::SendToPeer
/// @description Wrapper for peer->Send that checks to see if the FIDs are closed
///     before sending
/// @param peer the peer to send to
/// @param msg the message to send
///////////////////////////////////////////////////////////////////////////////
void GMAgent::SendToPeer(PeerNodePtr peer, const ModuleMessage& msg)
{
    Logger.Trace << __PRETTY_FUNCTION__ << std::endl;
    if(m_fidsclosed == true)
    {
        peer->Send(msg);
    }
    else
    {
        Logger.Debug << "Message not send (FIDs open)"<<std::endl;
    }
}

///////////////////////////////////////////////////////////////////////////////
=======
>>>>>>> fa16e05b
/// GMAgent::SystemState
/// @description Puts the system state to the logger.
/// @pre None
/// @post None
///////////////////////////////////////////////////////////////////////////////
void GMAgent::SystemState()
{
    //SYSTEM STATE OUTPUT
    std::stringstream nodestatus;
    nodestatus<<"- SYSTEM STATE"<<std::endl
              <<"Me: "<<GetUUID()<<", Group: "<<m_GroupID<<" Leader:"<<Coordinator()<<std::endl
              <<"SYSTEM NODES"<<std::endl;
    unsigned int bit = 2;
    unsigned int groupfield = 0;
    if(IsCoordinator())
    {
        groupfield = 1;
    }
    BOOST_FOREACH(PeerNodePtr peer, CGlobalPeerList::instance().PeerList() | boost::adaptors::map_values)
    {
        nodestatus<<"Node: "<<peer->GetUUID()<<" State: ";
        if(peer->GetUUID() == GetUUID())
        {
            if(peer->GetUUID() != Coordinator())
                nodestatus<<"Up (Me)"<<std::endl;
            else
                nodestatus<<"Up (Me, Coordinator)"<<std::endl;
            groupfield |= bit;
        }
        else if(peer->GetUUID() == Coordinator())
        {
            nodestatus<<"Up (Coordinator)"<<std::endl;
            groupfield |= bit;
        }
        else if(CountInPeerSet(m_UpNodes,peer) > 0)
        {
            nodestatus<<"Up (In Group)"<<std::endl;
            groupfield |= bit;
        }
        else
        {
            nodestatus<<"Unknown"<<std::endl;
        }
        bit = bit << 1;
    }

    float* groupfloat = (float *) &groupfield;

    Logger.Status<<"Group Bitfield : ";
    bit = 1;
    for(int i=0; i < 32; i++)
    {
        Logger.Status<< ((groupfield & bit)?1:0);
        bit = bit << 1;
    }
    Logger.Status<<std::endl;
    Logger.Status<<"Group Float : "<< *groupfloat << std::endl;

    std::set<device::CDevice::Pointer> devset;
    devset = device::CDeviceManager::Instance().GetDevicesOfType("Logger");
    if( !devset.empty() )
    {
        (*devset.begin())->SetCommand("groupStatus", *groupfloat);
    }

    nodestatus<<"FID state: "<<device::CDeviceManager::Instance().
            GetNetValue("Fid", "state");
    nodestatus<<std::endl<<"Current Skew: "<<CGlobalConfiguration::Instance().GetClockSkew();
    nodestatus<<std::endl<<"Time left in phase: "<<CBroker::Instance().TimeRemaining()<<std::endl;
    Logger.Status<<nodestatus.str()<<std::endl;
}

///////////////////////////////////////////////////////////////////////////////
/// GMAgent::PushPeerList
/// @description Sends the membership list to other modules of this node and
///     other nodes
/// @pre This node is new group leader
/// @post A peer list is pushed to the group members
/// @return Nothing
///////////////////////////////////////////////////////////////////////////////
void GMAgent::PushPeerList()
{
    Logger.Trace << __PRETTY_FUNCTION__ << std::endl;
    ModuleMessage m_ = PeerList();
    BOOST_FOREACH( PeerNodePtr peer, m_UpNodes | boost::adaptors::map_values)
    {
        peer->Send(m_);
    }
    if(GetPeer(GetUUID())) GetPeer(GetUUID())->Send(m_);
    Logger.Trace << __PRETTY_FUNCTION__ << "FINISH" <<    std::endl;
}

///////////////////////////////////////////////////////////////////////////////
/// GMAgent::Recovery
/// @description The method used to set or reset a node into a "solo" state
///                             where it is its own leader. To do this, it forms an empty
///                             group, then enters a normal state.
/// @pre None
/// @post The node enters a NORMAL state.
/// @citation Group Management Algorithmn (Recovery).
///////////////////////////////////////////////////////////////////////////////
void GMAgent::Recovery()
{
    Logger.Trace << __PRETTY_FUNCTION__ << std::endl;
    SetStatus(GMAgent::ELECTION);
    Logger.Notice << "+ State Change ELECTION : "<<__LINE__<<std::endl;
    m_GrpCounter++;
    m_GroupID = m_GrpCounter;
    m_GroupLeader = GetUUID();
    BOOST_FOREACH( PeerNodePtr peer, CGlobalPeerList::instance().PeerList() | boost::adaptors::map_values)
    {
        if( peer->GetUUID() == GetUUID())
            continue;
    }
    Logger.Notice << "Changed group: "<< m_GroupID<<" ("<< m_GroupLeader <<")"<<std::endl;
    // Empties the UpList
    m_UpNodes.clear();
    SetStatus(GMAgent::REORGANIZATION);
    Logger.Notice << "+ State Change REORGANIZATION : "<<__LINE__<<std::endl;
    // Perform work assignments, etc here.
    SetStatus(GMAgent::NORMAL);
    Logger.Notice << "+ State Change NORMAL : "<<__LINE__<<std::endl;
    PushPeerList();
    // Go to work
    Logger.Info << "TIMER: Setting CheckTimer (Check): " << __LINE__ << std::endl;
    CBroker::Instance().Schedule(m_timer, CHECK_TIMEOUT,
        boost::bind(&GMAgent::Check, this, boost::asio::placeholders::error));
    // On recovery, we will reset the clock skew to 0 and start trying to synch again
    //CGlobalConfiguration::instance().SetClockSkew(boost::posix_time::seconds(0));
}

///////////////////////////////////////////////////////////////////////////////
/// GMAgent::Recovery
/// @description Recovery function extension for handling timer expirations.
/// @pre Some timer leading to this function has expired or been canceled.
/// @post If the timer has expired, Recovery begins, if the timer was canceled
///                and this node is NOT a Coordinator, this will cause a Timeout Check
///                using Timeout()
/// @param err The error code associated with the calling timer.
///////////////////////////////////////////////////////////////////////////////
void GMAgent::Recovery( const boost::system::error_code& err )
{
    Logger.Trace << __PRETTY_FUNCTION__ << std::endl;
    Logger.Info << "RECOVERY CALL" << std::endl;
    if(!err)
    {
        m_groupsbroken++;
        Recovery();
    }
    else if(boost::asio::error::operation_aborted == err )
    {
        if(!IsCoordinator())
        {
            Logger.Info << "TIMER: Setting TimeoutTimer (Timeout):" << __LINE__ << std::endl;
            // We are not the Coordinator, we must run Timeout()
            CBroker::Instance().Schedule(m_timer, TIMEOUT_TIMEOUT,
                boost::bind(&GMAgent::Timeout, this, boost::asio::placeholders::error));
        }
    }
    else
    {
        /* An error occurred or timer was canceled */
        Logger.Error << err << std::endl;
        throw boost::system::system_error(err);
    }
}

///////////////////////////////////////////////////////////////////////////////
/// GMAgent::Check
/// @description This method queries all nodes to Check and see if any of them
///                             consider themselves to be Coordinators.
/// @pre This node is in the normal state.
/// @post Output of a system state and sent messages to all nodes to Check for
///                Coordinators.
/// @param err Error associated with calling timer.
/// @citation GroupManagement (Check).
///////////////////////////////////////////////////////////////////////////////
void GMAgent::Check( const boost::system::error_code& err )
{
    Logger.Trace << __PRETTY_FUNCTION__ << std::endl;
    if( !err )
    {
        SystemState();
        // Only run if this is the group leader and in normal state
        if((GMAgent::NORMAL == GetStatus()) && (IsCoordinator()))
        {
            // Reset and find all group leaders
            m_Coordinators.clear();
            m_AYCResponse.clear();
            ModuleMessage m_ = AreYouCoordinator();
            Logger.Info <<"SEND: Sending out AYC"<<std::endl;
            BOOST_FOREACH( PeerNodePtr peer, CGlobalPeerList::instance().PeerList() | boost::adaptors::map_values)
            {
                if( peer->GetUUID() == GetUUID())
                    continue;
                peer->Send(m_);
                InsertInTimedPeerSet(m_AYCResponse, peer, boost::posix_time::microsec_clock::universal_time());
            }
            // The AlivePeers set is no longer good, we should clear it and make them
            // Send us new messages
            // Wait for responses
            Logger.Info << "TIMER: Setting GlobalTimer (Premerge): " << __LINE__ << std::endl;
            CBroker::Instance().Schedule(m_timer, AYC_RESPONSE_TIMEOUT,
                boost::bind(&GMAgent::Premerge, this, boost::asio::placeholders::error));
        } // End if
    }
    else if(boost::asio::error::operation_aborted == err )
    {

    }
    else
    {
        /* An error occurred or timer was canceled */
        Logger.Error << err << std::endl;
        throw boost::system::system_error(err);
    }
}
///////////////////////////////////////////////////////////////////////////////
/// GMAgent::Premerge
/// @description Handles a proportional wait prior to calling Merge
/// @pre Check has been called and responses have been collected from other
///             nodes. This node is a Coordinator.
/// @post A timer has been set based on this node's UUID to break up ties
///                before merging.
/// @param err An error associated with the clling timer.
/// @citation GroupManagement (Merge)
///////////////////////////////////////////////////////////////////////////////
void GMAgent::Premerge( const boost::system::error_code &err )
{
    Logger.Trace << __PRETTY_FUNCTION__ << std::endl;
    if(!IsCoordinator())
        return;
    if( !err || (boost::asio::error::operation_aborted == err ))
    {
        // Timer expired
        // Everyone who is alive should have responded to are you Coordinator.
        // Remove everyone who didn't respond (Nodes that are still in AYCResponse)
        // From the upnodes list.
        bool list_change = false;
        for( TimedPeerSetIterator it = m_AYCResponse.begin();
             it != m_AYCResponse.end();
             it++)
        {
            PeerNodePtr peer = it->second.first;
            if(CountInPeerSet(m_UpNodes,peer)) 
            {
                list_change = true;
                EraseInPeerSet(m_UpNodes,peer);
                Logger.Info << "No response from peer: "<<peer->GetUUID()<<std::endl;
            }
        }
        if(CPhysicalTopology::Instance().IsAvailable())
        {
            // Add my state of m_fidstate:
            std::set<device::CDevice::Pointer> attachedFIDs = 
                device::CDeviceManager::Instance().GetDevicesOfType("Fid");
            Logger.Notice<<"There are "<<attachedFIDs.size()<<" Attached Fids"<<std::endl;
            BOOST_FOREACH(device::CDevice::Pointer ptr, attachedFIDs)
            {
                m_fidstate[ptr->GetID()] = ptr->GetState("state");
            }
            // Print out a table to debug
            Logger.Info<<"FID Table:"<<std::endl;
            typedef std::pair< std::string , bool > FIDPair;
            BOOST_FOREACH( const FIDPair& fid, m_fidstate )
            {
                Logger.Info<<"(FID) "<<fid.first<<" : ";
                if(fid.second)
                    Logger.Info<<"Closed"<<std::endl;
                else
                    Logger.Info<<"Open"<<std::endl;
            }
            // Run BFS on the collected Data to make sure your group is still reachable.
            std::set<std::string> reachables = CPhysicalTopology::Instance().ReachablePeers(GetUUID(),  m_fidstate);
            std::stringstream table2;
            Logger.Warn<<"There are "<<reachables.size()<<" reachable peers"<<std::endl;
            
            std::set<std::string> unreachables;
            // Of the nodes in the m_UpNodes set, which are not in the physically reachable set?
            // This will select nodes that we need to remove from our active group.
            BOOST_FOREACH( std::string uuid, m_UpNodes | boost::adaptors::map_keys)
            {
                if(reachables.count(uuid) == 0)
                    unreachables.insert(uuid);
            }
            // Of the nodes in the m_Coordinators set, which are not in the physically reachable set?
            // These are coordinators that we can see, but we don't want to participate in an election with.
            BOOST_FOREACH( std::string uuid, m_Coordinators | boost::adaptors::map_keys)
            {
                if(reachables.count(uuid) == 0)
                    unreachables.insert(uuid);
            }
            // For each unreachable node, remove them from the coordinators set, and the active group.
            BOOST_FOREACH( std::string uuid, unreachables)
            {
                list_change = true;
                m_UpNodes.erase(uuid);
                m_Coordinators.erase(uuid);
                Logger.Info << "FID state indicates "<<uuid<<" is unreachable"<<std::endl;
            }
        }
        else
        {
            Logger.Warn<<"Physical Topology not available. Groups will form using cyber topology only."<<std::endl;
        }
        if(list_change)
        {
            PushPeerList();
            m_membership += m_UpNodes.size()+1;
            m_membershipchecks++;
        }
        // Clear the expected responses
        m_fidstate.clear();
        m_AYCResponse.clear();
        if( 0 < m_Coordinators.size() )
        {
            m_groupselection++;
            //This uses appleby's MurmurHash2 to make a unsigned int of the uuid
            //This becomes that nodes priority.
            boost::hash<std::string> string_hash;
            unsigned int myPriority = string_hash(GetUUID());
            unsigned int maxPeer_ = 0;
            BOOST_FOREACH( PeerNodePtr peer, m_Coordinators | boost::adaptors::map_values)
            {
                unsigned int temp = string_hash(peer->GetUUID());
                if(temp > maxPeer_)
                {
                    maxPeer_ = temp;
                }
            }
            float wait_val_;
            int maxWait = CTimings::GM_PREMERGE_MAX_TIMEOUT; /* The longest a node would have to wait to Merge */
            int minWait = CTimings::GM_PREMERGE_MIN_TIMEOUT;
            int granularity = CTimings::GM_PREMERGE_GRANULARITY; /* How finely it can slip in */
            int delta = ((maxWait-minWait)*1.0)/(granularity*1.0);
            if( myPriority < maxPeer_ )
                wait_val_ = (((maxPeer_ - myPriority)%(granularity+1))*1.0)*delta+minWait;
            else
                wait_val_ = 0;
            boost::posix_time::milliseconds proportional_Timeout( wait_val_ );
            /* Set deadline timer to call Merge() */
            Logger.Notice << "TIMER: Waiting for Merge(): " << wait_val_ << " ms." << std::endl;
            CBroker::Instance().Schedule(m_timer, proportional_Timeout,
                boost::bind(&GMAgent::Merge, this, boost::asio::placeholders::error));
        }
        else
        {    // We didn't find any other Coordinators, go back to work
            Logger.Info << "TIMER: Setting CheckTimer (Check): " << __LINE__ << std::endl;
            CBroker::Instance().Schedule(m_timer, CHECK_TIMEOUT,
                boost::bind(&GMAgent::Check, this, boost::asio::placeholders::error));
        }
    }
    else
    {
        // Unexpected error
        Logger.Error << err << std::endl;
        throw boost::system::system_error(err);
    }
}

///////////////////////////////////////////////////////////////////////////////
/// GMAgent::Merge
/// @description If this node is a Coordinator, this method sends invites to
///   join this node's group to all Coordinators, and then makes
///   a call to second function to invite all current members of
///   this node's old group to the new group.
/// @pre This node has waited for a Premerge.
/// @post If this node was a Coordinator, this node has been placed in an
///   election state. Additionally, invitations have been sent to all
///   Coordinators this node is aware of. Lastly, this function has called
///   a function or set a timer to invite its old group nodes.
/// @param err A error associated with the calling timer.
/// @citation Group Management (Merge)
///////////////////////////////////////////////////////////////////////////////
void GMAgent::Merge( const boost::system::error_code& err )
{
    Logger.Trace << __PRETTY_FUNCTION__ << std::endl;
    if(!IsCoordinator())
    {
        // Premerge made me wait. If in the waiting period I accepted someone
        // else's invitation, I am no longer a Coordinator and don't need to worry
        // about performing this anymore.
        Logger.Notice << "Skipping Merge(): No longer a Coordinator." << std::endl;
        return;
    }
    if( !err )
    {
        // This proc forms a new group by inviting Coordinators in CoordinatorSet
        SetStatus(GMAgent::ELECTION);
        Logger.Notice << "+ State Change ELECTION : "<<__LINE__<<std::endl;
        // Update GroupID
        m_GrpCounter++;
        m_GroupID = m_GrpCounter;
        m_GroupLeader = GetUUID();
        // Clear the FID state, this gives us a more accurate BFS
        m_fidstate.clear();
        Logger.Notice << "Changed group: " << m_GroupID << " (" << m_GroupLeader << ")" << std::endl;
        // m_UpNodes are the members of my group.
        PeerSet tempSet_ = m_UpNodes;
        m_UpNodes.clear();
        // Create new invitation and send it to all Coordinators
        ModuleMessage m_ = Invitation();
        Logger.Info <<"SEND: Sending out Invites (Invite Coordinators)"<<std::endl;
        BOOST_FOREACH( PeerNodePtr peer, m_Coordinators | boost::adaptors::map_values)
        {
            if( peer->GetUUID() == GetUUID())
                continue;
            peer->Send(m_);
        }
        // Previously, this set the global timer and waited for GLOBAL_TIMEOUT
        // Before inviting group nodes. However, looking at the original text of the
        // Group management paper, I believe this is not the correct thing to do.
        // I have removed this section, and now directly call the invite group nodes method.
        InviteGroupNodes(boost::asio::error::operation_aborted,tempSet_);
    }
    else if (boost::asio::error::operation_aborted == err )
    {
        // Timer was canceled.    Just ignore it for now
    }
    else
    {
        Logger.Error << err << std::endl;
        throw boost::system::system_error(err);
    }
    //m_CheckTimer.expires_from_now( boost::posix_time::seconds(CHECK_TIMEOUT) );
    //m_CheckTimer.async_wait( boost::bind(&GMAgent::Check, this, boost::asio::placeholders::error));
}

///////////////////////////////////////////////////////////////////////////////
/// GMAgent::InviteGroupNodes
/// @description This function will invite all the members of a node's old
///     group to join it's new group.
/// @pre None
/// @post Invitations have been sent to members of this node's old group.
///     if this node is a Coordinator, this node sets a timer for Reorganize
/// @param err The error message associated with the calling thimer
/// @param p_tempSet The set of nodes that were members of the old group.
/// @citation Group Management (Merge)
///////////////////////////////////////////////////////////////////////////////
void GMAgent::InviteGroupNodes( const boost::system::error_code& err, PeerSet p_tempSet )
{
    Logger.Trace << __PRETTY_FUNCTION__ << std::endl;
    if( !err || err == boost::asio::error::operation_aborted )
    {
        /* If the timer expired, err should be false, if canceled,
         * second condition is true.    Timer should only be canceled if
         * we are no longer waiting on more replies  */
        ModuleMessage m_ = Invitation();
        Logger.Info <<"SEND: Sending out Invites (Invite Group Nodes):"<<std::endl;
        BOOST_FOREACH( PeerNodePtr peer, p_tempSet | boost::adaptors::map_values)
        {
            if( peer->GetUUID() == GetUUID())
                continue;
            peer->Send(m_);
        }
        if(IsCoordinator())
        {     // We only call Reorganize if we are the new leader
            Logger.Info << "TIMER: Setting GlobalTimer (Reorganize) : " << __LINE__ << std::endl;
            CBroker::Instance().Schedule(m_timer, INVITE_RESPONSE_TIMEOUT,
                boost::bind(&GMAgent::Reorganize, this, boost::asio::placeholders::error));
        }
    }
    else
    {
        Logger.Error << err << std::endl;
        throw boost::system::system_error(err);
    }
    return;
}

///////////////////////////////////////////////////////////////////////////////
/// GMAgent::Reorganize
/// @description Organizes the members of the group and prepares them to do
///                             their much needed work!
/// @pre The node is a leader of group.
/// @post The group has received work assignments, ready messages have been
///                sent out, and this node enters the NORMAL state.
/// @citation Group Management Reorganize
///////////////////////////////////////////////////////////////////////////////
void GMAgent::Reorganize( const boost::system::error_code& err )
{
    Logger.Trace << __PRETTY_FUNCTION__ << std::endl;
    if( !err )
    {
        SetStatus(GMAgent::REORGANIZATION);
        Logger.Notice << "+ State change: REORGANIZATION: " << __LINE__    << std::endl;
        // Send new membership list to group members
        // PeerList is the new READY
        PushPeerList();
        m_membership += m_UpNodes.size()+1;
        m_membershipchecks++;
        // sufficiently_long_Timeout; maybe Reorganize if something blows up
        SetStatus(GMAgent::NORMAL);
        Logger.Notice << "+ State change: NORMAL: " << __LINE__ << std::endl;
        m_groupsformed++;
        // Back to work
        Logger.Info << "TIMER: Setting CheckTimer (Check): " << __LINE__ << std::endl;
        CBroker::Instance().Schedule(m_timer, CHECK_TIMEOUT,
            boost::bind(&GMAgent::Check, this, boost::asio::placeholders::error));
    }
    else
    {
        Logger.Error << err << std::endl;
        throw boost::system::system_error(err);
    }
}

///////////////////////////////////////////////////////////////////////////////
/// GMAgent::Timeout
/// @description Sends an AreYouThere message to the coordinator and sets a timer
///                            if the timer expires, this node goes into recovery.
/// @pre The node is a member of a group, but not the leader
/// @post A timer for recovery is set.
/// @citation Group Managment Timeout
///////////////////////////////////////////////////////////////////////////////
void GMAgent::Timeout( const boost::system::error_code& err )
{
    Logger.Trace << __PRETTY_FUNCTION__ << std::endl;
    PeerNodePtr peer;
    if( !err )
    {
        SystemState();
        /* If we are the group leader, we don't need to run this */
        ModuleMessage m_ = AreYouThere();
        peer = GetPeer(Coordinator());
        m_AYTResponse.clear();
        if(!IsCoordinator())
        {
            Logger.Info << "SEND: Sending AreYouThere messages." << std::endl;
            if(peer->GetUUID() != GetUUID())
            {
                peer->Send(m_);
                Logger.Info << "Expecting response from "<<peer->GetUUID()<<std::endl;
                InsertInTimedPeerSet(m_AYTResponse, peer, boost::posix_time::microsec_clock::universal_time());
            }
            Logger.Info << "TIMER: Setting TimeoutTimer (Recovery):" << __LINE__ << std::endl;
            CBroker::Instance().Schedule(m_timer, AYT_RESPONSE_TIMEOUT,
                boost::bind(&GMAgent::Recovery, this, boost::asio::placeholders::error));
        }
    }
    else if(boost::asio::error::operation_aborted == err )
    {

    }
    else
    {
        /* An error occurred */
        Logger.Error << err << std::endl;
        throw boost::system::system_error(err);
    }
}

///////////////////////////////////////////////////////////////////////////////
/// GMAgent::ProcessPeerList
/// @description Provides a utility function for correctly handling incoming
///     peer lists.
/// @param msg The message to parse
/// @return A PeerSet with all nodes in the group.
///////////////////////////////////////////////////////////////////////////////
GMAgent::PeerSet GMAgent::ProcessPeerList(const PeerListMessage& msg)
{
    // Note: The group leader inserts himself into the peer list.
    PeerSet tmp;
    //Logger.Debug<<"Looping Peer List"<<std::endl;
    BOOST_FOREACH(const ConnectedPeerMessage &cpm, msg.connected_peer_message())
    {
        //Logger.Debug<<"Peer Item"<<std::endl;
        std::string nuuid = cpm.uuid();
        std::string nhost = cpm.host();
        std::string nport = cpm.port();
        if(!IsValidPort(nport))
        {
            throw std::runtime_error(
                "GMAgent::ProcessPeerList: invalid port: " + msg.DebugString());
        }
        //Logger.Debug<<"Got Peer ("<<nuuid<<","<<nhost<<","<<nport<<")"<<std::endl;
        PeerNodePtr p = CGlobalPeerList::instance().GetPeer(nuuid);
        if(!p)
        {
            //Logger.Debug<<"I don't recognize this peer"<<std::endl;
            //If you don't already know about the peer, make sure it is in the connection manager
            CConnectionManager::Instance().PutHost(nuuid, nhost, nport);
            p = CGlobalPeerList::instance().Create(nuuid);
        }
        InsertInPeerSet(tmp,p);
    }
    return tmp;
}

///////////////////////////////////////////////////////////////////////////////
<<<<<<< HEAD
=======
/// GMAgent::HandleAny
/// @description This function collects all incoming messages for the purpose
///     of determining peer status.
///////////////////////////////////////////////////////////////////////////////
void GMAgent::HandleAny(MessagePtr msg, PeerNodePtr /*peer*/)
{
    Logger.Trace << __PRETTY_FUNCTION__ << std::endl;
    if(msg->GetHandler().find("gm") == 0)
    {
        Logger.Error<<"Unhandled Group Management Message"<<std::endl;
        msg->Save(Logger.Error);
        Logger.Error<<std::endl;
        throw EUnhandledMessage("Unhandled Group Management Message");
    }
}

///////////////////////////////////////////////////////////////////////////////
>>>>>>> fa16e05b
/// GMAgent::HandlePeerList
/// @description Handles receiveing the peerlist.
/// @key any.PeerList
/// @pre The node is in the reorganization or normal state
/// @post The node's peerlist is updated to match that of the incoming message
///     if the message has come from his coordinator.
/// @peers Coordinator only.
///////////////////////////////////////////////////////////////////////////////
void GMAgent::HandlePeerList(const PeerListMessage& msg, PeerNodePtr peer)
{
    Logger.Trace << __PRETTY_FUNCTION__ << std::endl;
    if(peer->GetUUID() == m_GroupLeader && GetStatus() == GMAgent::REORGANIZATION)
    {
        SetStatus(GMAgent::NORMAL);
        Logger.Notice << "+ State change: NORMAL: " << __LINE__ << std::endl;
        m_groupsjoined++;
        // We are no longer the Coordinator, we must run Timeout()
        Logger.Info << "TIMER: Canceling TimeoutTimer : " << __LINE__ << std::endl;
        // We used to set a timeout timer here but cancelling the
        // timer should accomplish the same thing.
        CBroker::Instance().Schedule(m_timer, TIMEOUT_TIMEOUT,
            boost::bind(&GMAgent::Timeout, this, boost::asio::placeholders::error));
        Logger.Info << "RECV: PeerList (Ready) message from " <<peer->GetUUID() << std::endl;
        m_UpNodes.clear();
        m_UpNodes = ProcessPeerList(msg);
        m_membership += m_UpNodes.size();
        m_membershipchecks++;
        m_UpNodes.erase(GetUUID());
        Logger.Notice<<"Updated Peer Set."<<std::endl;
    }
    else if(peer->GetUUID() == m_GroupLeader && GetStatus() == GMAgent::NORMAL)
    {
        m_UpNodes.clear();
        m_UpNodes = ProcessPeerList(msg);
        m_membership = m_UpNodes.size()+1;
        m_membershipchecks++;
        m_UpNodes.erase(GetUUID());
        Logger.Notice<<"Updated peer set (UPDATE)"<<std::endl;
    }
}

///////////////////////////////////////////////////////////////////////////////
/// GMAgent::HandleAccept
/// @description Handles receiveing the invite accept
/// @key gm.Accept
/// @pre In an election, and invites have been sent out.
/// @post The sender is added to the tenative list of accepted peers for the group,
///     if the accept messag is for the correct group identifier.
/// @peers Any node which has received an invite. (This can be any selection of
///     the global peerlist, not just the ones this specific node sent the message
///     to.)
///////////////////////////////////////////////////////////////////////////////
void GMAgent::HandleAccept(const AcceptMessage& msg, PeerNodePtr peer)
{
    Logger.Trace << __PRETTY_FUNCTION__ << std::endl;
    unsigned int msg_group = msg.group_id();
    Logger.Info << "RECV: Accept Message from " << peer->GetUUID() << std::endl;
    if(GetStatus() == GMAgent::ELECTION && msg_group == m_GroupID && IsCoordinator())
    {
        // We are holding an election, the remote peer wants to join
        // this group, and I am its leader: Add it to the Up set
        InsertInPeerSet(m_UpNodes,peer);
        // XXX I am not sure if the client should get some sort of ACK
        // or perhaps this comes in the means of the Ready msg
    }
    else
    {
        Logger.Warn << "Unexpected Accept message" << std::endl;
    }
}

///////////////////////////////////////////////////////////////////////////////
/// GMAgent::HandleAreYouCoordinator
/// @description Handles receiveing the AYC message
/// @key gm.AreYouCoordinator
/// @pre None
/// @post The node responds yes or no to the request.
/// @peers Any node in the system is eligible to receive this at any time.
///////////////////////////////////////////////////////////////////////////////
void GMAgent::HandleAreYouCoordinator(const AreYouCoordinatorMessage& msg, PeerNodePtr peer)
{
    Logger.Trace << __PRETTY_FUNCTION__ << std::endl;
    int seq = msg.sequence_no();
    Logger.Info << "RECV: AreYouCoordinator message from "<< peer->GetUUID() <<" seq: "<<seq<<std::endl;
    if(GetStatus() == GMAgent::NORMAL && IsCoordinator())
    {
        // We are the group Coordinator AND we are at normal operation
        Logger.Info << "SEND: AYC Response (YES) to "<<peer->GetUUID()<<std::endl;
<<<<<<< HEAD
        ModuleMessage m_ = AreYouCoordinatorResponse("yes",seq);
        SendToPeer(peer,m_);
=======
        CMessage m_ = Response("yes","AreYouCoordinator",msg->GetExpireTime(),seq);
        peer->Send(m_);
>>>>>>> fa16e05b
    }
    else
    {
        // We are not the Coordinator OR we are not at normal operation
        Logger.Info << "SEND: AYC Response (NO) to "<<peer->GetUUID()<<std::endl;
<<<<<<< HEAD
        ModuleMessage m_ = AreYouCoordinatorResponse("no",seq);
        SendToPeer(peer,m_);
=======
        CMessage m_ = Response("no","AreYouCoordinator",msg->GetExpireTime(),seq);
        peer->Send(m_);
>>>>>>> fa16e05b
    }
}

///////////////////////////////////////////////////////////////////////////////
/// GMAgent::HandleAreYouThere
/// @description Handles recieving the AYT message
/// @key gm.AreYouThere
/// @pre None
/// @post The node responds yes or no to the request.
/// @peers Any node in the system is eligible to receive this message at any time.
///////////////////////////////////////////////////////////////////////////////
void GMAgent::HandleAreYouThere(const AreYouThereMessage& msg, PeerNodePtr peer)
{
    Logger.Trace << __PRETTY_FUNCTION__ << std::endl;
    int seq = msg.sequence_no();
    Logger.Info << "RECV: AreYouThere message from " << peer->GetUUID()  <<" seq: "<<seq<< std::endl;
    unsigned int msg_group = msg.group_id();
    bool ingroup = CountInPeerSet(m_UpNodes,peer);
    if(IsCoordinator() && msg_group == m_GroupID && ingroup)
    {
        Logger.Info << "SEND: AYT Response (YES) to "<<peer->GetUUID()<<std::endl;
        // We are Coordinator, peer is in our group, and peer is up
<<<<<<< HEAD
        ModuleMessage m_ = AreYouThereResponse("yes",seq);
        SendToPeer(peer,m_);
=======
        CMessage m_ = Response("yes","AreYouThere",msg->GetExpireTime(),seq);
        peer->Send(m_);
>>>>>>> fa16e05b
    }
    else
    {
        Logger.Info << "SEND: AYT Response (NO) to "<<peer->GetUUID()<<std::endl;
        // We are not Coordinator OR peer is not in our groups OR peer is down
<<<<<<< HEAD
        ModuleMessage m_ = AreYouThereResponse("no",seq);
        SendToPeer(peer,m_);
=======
        CMessage m_ = Response("no","AreYouThere",msg->GetExpireTime(),seq);
        peer->Send(m_);
>>>>>>> fa16e05b
    }
}

///////////////////////////////////////////////////////////////////////////////
/// GMAgent::HandleInvite
/// @description Handles recieving the invite
/// @key gm.Invite
/// @pre The system is in the NORMAL state
/// @post The system updates its group to accept the invite and switches to
///     reorganization mode; it will wait for a timeout. If the Ready/Peerlist
///     has not arrived, it will enter recovery. Otherwise, it will resume
///     work as part of the group it was invited to.
/// @peers Any node could send an invite at any time.
///////////////////////////////////////////////////////////////////////////////
void GMAgent::HandleInvite(const InviteMessage& msg, PeerNodePtr peer)
{
    Logger.Trace << __PRETTY_FUNCTION__ << std::endl;
    PeerSet tempSet_;
    std::string coord_;
    Logger.Info << "RECV: Invite message from " <<peer->GetUUID() << std::endl;
    if(GetStatus() == GMAgent::NORMAL)
    {
        // STOP ALL JOBS.
        coord_ = Coordinator();
        tempSet_ = m_UpNodes;
        SetStatus(GMAgent::ELECTION);
        Logger.Notice << "+ State Change ELECTION : "<<__LINE__<<std::endl;

        m_GroupID = msg.group_id();
        m_GroupLeader = msg.group_leader_uuid();
        Logger.Notice << "Changed group: " << m_GroupID << " (" << m_GroupLeader << ") " << std::endl;
        if(coord_ == GetUUID())
        {
            Logger.Info << "SEND: Sending invitations to former group members" << std::endl;
            // Forward invitation to all members of my group
            ModuleMessage m_ = Invitation();
            BOOST_FOREACH(PeerNodePtr peer, tempSet_ | boost::adaptors::map_values)
            {
                if( peer->GetUUID() == GetUUID())
                    continue;
<<<<<<< HEAD
                SendToPeer(peer, m_);
=======
                peer->Send(m_);
>>>>>>> fa16e05b
            }
        }
        ModuleMessage m_ = Accept();
        Logger.Info << "SEND: Invitation accept to "<<peer->GetUUID()<< std::endl;
        //Send Accept
        //If this is a forwarded invite, the source may not be where I want
        //send my accept to. Instead, we will generate it based on the groupleader
        PeerNodePtr p = CGlobalPeerList::instance().GetPeer(m_GroupLeader);
        if(!p)
        {
            std::string nhost = msg.group_leader_host();
            std::string nport = msg.group_leader_port();
            if(!IsValidPort(nport))
            {
                throw std::runtime_error(
                    "GMAgent::HandleInvite: invalid port: " + msg.DebugString());
            }
            Logger.Debug<<"I don't recognize this peer"<<std::endl;
            //If you don't already know about the peer, make sure it is in the connection manager
            CConnectionManager::Instance().PutHost(m_GroupLeader, nhost, nport);
            p = CGlobalPeerList::instance().Create(m_GroupLeader);
        }
        p->Send(m_);
        SetStatus(GMAgent::REORGANIZATION);
        Logger.Notice << "+ State Change REORGANIZATION : "<<__LINE__<<std::endl;
        Logger.Info << "TIMER: Setting TimeoutTimer (Recovery) : " << __LINE__ << std::endl;
        CBroker::Instance().Schedule(m_timer, TIMEOUT_TIMEOUT,
            boost::bind(&GMAgent::Recovery, this, boost::asio::placeholders::error));
    }
    else
    {
        // We're not accepting invitations while not in "Normal" state
        // TODO Reply No
    }
}

///////////////////////////////////////////////////////////////////////////////
/// GMAgent::HandleResponseAYC
/// @description Handles recieving the Response
/// @key gm.Response.AreYouCoordinator
/// @pre The timer for the AYC request batch the original request was a part
///     of has not expired
/// @post The response from the sender is noted, if yes, the groups will attempt
///     to merge in the future.
/// @peers A node the AYC request was sent to.
///////////////////////////////////////////////////////////////////////////////
void GMAgent::HandleResponseAYC(const AreYouCoordinatorResponseMessage& msg, PeerNodePtr peer)
{
    Logger.Trace << __PRETTY_FUNCTION__ << std::endl;
    std::string answer = msg.payload();
    int seq = msg.sequence_no();
    Logger.Info << "RECV: Response (AYC) ("<<answer<<") from " <<peer->GetUUID() << " seq "<<seq<< std::endl;
    bool expected = CountInTimedPeerSet(m_AYCResponse,peer);
    if(expected)
    {
        boost::posix_time::time_duration interval = boost::posix_time::microsec_clock::universal_time() - GetTimeFromPeerSet(m_AYCResponse, peer);
        Logger.Info << "AYC response received " << interval << " after query sent" << std::endl;
        //Update the states of the available FIDs
        UpdateFIDState(pt);
    }
    EraseInTimedPeerSet(m_AYCResponse,peer);
    if(expected == true && answer == "yes")
    {
        InsertInPeerSet(m_Coordinators,peer);
        if(m_AYCResponse.size() == 0)
        {
            Logger.Info << "TIMER: Canceling GlobalTimer : " << __LINE__ << std::endl;
            //Before, we just cleared this timer. Now I'm going to set it to start another check cycle
            CBroker::Instance().Schedule(m_timer, TIMEOUT_TIMEOUT,
                boost::bind(&GMAgent::Check, this, boost::asio::placeholders::error));
        }
    }
    else if(answer == "no")
    {
        std::string nuuid = msg.leader_uuid();
        std::string nhost = msg.leader_host();
        std::string nport = msg.leader_port();
        if(!IsValidPort(nport))
        {
            throw std::runtime_error(
                "GMAgent::HandleResponseAYC: invalid port: " + msg.DebugString());
        }
        CConnectionManager::Instance().PutHost(nuuid, nhost, nport);
        AddPeer(nuuid);
        EraseInPeerSet(m_Coordinators,peer);
    }
    else
    {
        Logger.Warn<< "Unsolicited AreYouCoordinator response from "<<peer->GetUUID()<< std::endl;
    }
}

///////////////////////////////////////////////////////////////////////////////
/// GMAgent::HandleResponseAYT
/// @description Handles recieving the Response
/// @key gm.Response.AreYouThere
/// @pre The timer for the AYT request batch (typically 1) the original request
///     was a part of has not expired
/// @post The response from the sender is noted. If the answer is no, then this
///     node will enter recovery, if the recovery timer has not already been
///     set, otherwise we will allow it to expire.
///////////////////////////////////////////////////////////////////////////////
void GMAgent::HandleResponseAYT(const AreYouThereResponseMessage& msg, PeerNodePtr peer)
{
    Logger.Trace << __PRETTY_FUNCTION__ << std::endl;
    std::string answer = msg.payload();
    int seq = msg.sequence_no();
    Logger.Info << "RECV: Response (AYT) ("<<answer<<") from " <<peer->GetUUID() << " seq " <<seq<<std::endl;
    bool expected = CountInTimedPeerSet(m_AYTResponse,peer);
    if(expected)
    {
        boost::posix_time::time_duration interval = boost::posix_time::microsec_clock::universal_time() - GetTimeFromPeerSet(m_AYTResponse, peer);
        Logger.Info << "AYT response received " << interval << " after query sent" << std::endl;
    }

    EraseInTimedPeerSet(m_AYTResponse,peer);
    if(expected == true && answer == "yes")
    {
        Logger.Info << "TIMER: Setting TimeoutTimer (Timeout): " << __LINE__ << std::endl;
        CBroker::Instance().Schedule(m_timer, TIMEOUT_TIMEOUT,
            boost::bind(&GMAgent::Timeout, this, boost::asio::placeholders::error));
    }
    else if(answer == "no")
    {
        if(peer->GetUUID() == Coordinator())
        {
            Recovery();
        }
    }
    else
    {
        Logger.Warn<< "Unsolicited AreYouThere response from "<<peer->GetUUID()<<std::endl;
    }
}


///////////////////////////////////////////////////////////////////////////////
/// GMAgent::HandlePeerListQuery
/// @description Handles responding to peerlist queries.
/// @key gm.PeerListQuery
/// @pre None
/// @post Dispatched a message to the requester with a peerlist.
/// @peers Any. (Local or remote, doesn't have to be a member of group)
///////////////////////////////////////////////////////////////////////////////
void GMAgent::HandlePeerListQuery(const PeerListQueryMessage& msg, PeerNodePtr peer)
{
    peer->Send(PeerList(msg.requester()));
}

///////////////////////////////////////////////////////////////////////////////
/// GMAgent::AddPeer
/// @description Adds a peer to allpeers by uuid.
/// @pre the UUID is registered in the connection manager
/// @post A new peer object is created and inserted in CGlobalPeerList::instance().
/// @return A pointer to the new peer
/// @param uuid of the peer to add.
///////////////////////////////////////////////////////////////////////////////
GMAgent::PeerNodePtr GMAgent::AddPeer(std::string uuid)
{
    Logger.Trace << __PRETTY_FUNCTION__ << std::endl;
    return CGlobalPeerList::instance().Create(uuid);
}

///////////////////////////////////////////////////////////////////////////////
/// GMAgent::AddPeer
/// @description Adds a peer to all peers by pointer.
/// @pre the pointer is valid
/// @post The peer object is inserted in CGlobalPeerList::instance().
/// @return A pointer that is the same as the input pointer
/// @param peer a pointer to a peer.
///////////////////////////////////////////////////////////////////////////////
GMAgent::PeerNodePtr GMAgent::AddPeer(PeerNodePtr peer)
{
    CGlobalPeerList::instance().Insert(peer);
    return peer;
}

///////////////////////////////////////////////////////////////////////////////
/// GMAgent::GetPeer
/// @description Gets a peer from All Peers by uuid
/// @pre None
/// @post None
/// @param uuid The uuid of the peer to fetch
/// @return A pointer to the requested peer, or a null pointer if the peer
///     could not be found.
///////////////////////////////////////////////////////////////////////////////
GMAgent::PeerNodePtr GMAgent::GetPeer(std::string uuid)
{
    return CGlobalPeerList::instance().GetPeer(uuid);
}
////////////////////////////////////////////////////////////
/// GMAgent::Run
/// @description Main function which initiates the algorithm
/// @pre connections to peers should be instantiated
/// @post execution of group management algorithm
/////////////////////////////////////////////////////////
int GMAgent::Run()
{
    Logger.Trace << __PRETTY_FUNCTION__ << std::endl;

    std::map<std::string, SRemoteHost>::iterator mapIt_;

    for( mapIt_ = CConnectionManager::Instance().GetHostsBegin();
        mapIt_ != CConnectionManager::Instance().GetHostsEnd(); ++mapIt_ )
    {
        std::string host_ = mapIt_->first;
        Logger.Notice<<"Registering peer "<<mapIt_->first<<std::endl;
        AddPeer(const_cast<std::string&>(mapIt_->first));
    }
    Logger.Notice<<"All peers added "<<CGlobalPeerList::instance().PeerList().size()<<std::endl;
    BOOST_FOREACH(PeerNodePtr p_, CGlobalPeerList::instance().PeerList() | boost::adaptors::map_values)
    {
        Logger.Notice << "! " <<p_->GetUUID() << " added to peer set" <<std::endl;
    }
    Recovery();
    return 0;
}

/////////////////////////////////////////////////////////////
/// @fn GMAgent::GetStatus
/// @description returns the status stored in the node as an
///   an integer. This means that in an inherited class, you
///   may either define integer constants or an enumeration
///   to generate status values.
/////////////////////////////////////////////////////////////
int GMAgent::GetStatus() const
{
    return m_status;
}

////////////////////////////////////////////////////////////
/// @fn GMAgent::SetStatus
/// @description Sets the internal status variable, m_status
///   based on the paramter status. See GetStatus for tips
///   on establishing the status code numbers.
/// @param status The status code to set
/// @pre None
/// @post The modules status code has been set to "status"
////////////////////////////////////////////////////////////
void GMAgent::SetStatus(int status)
{
    Logger.Trace << __PRETTY_FUNCTION__ << std::endl;
    m_status = status;
}

///////////////////////////////////////////////////////////////////////////////
/// Wraps a GroupManagementMessage in a ModuleMessage.
///
/// @param message the message to prepare. If any required field is unset,
///   the DGI will abort.
/// @param recipient the module (sc/lb/gm/clk etc.) the message should be
///   delivered to
///
/// @return a ModuleMessage containing a copy of the GroupManagementMessage
///////////////////////////////////////////////////////////////////////////////
ModuleMessage GMAgent::PrepareForSending(
    const GroupManagementMessage& message, std::string recipient)
{
    Logger.Trace << __PRETTY_FUNCTION__ << std::endl;
    ModuleMessage mm;
    mm.mutable_group_management_message()->CopyFrom(message);
    mm.set_recipient_module(recipient);
    return mm;
}

} // namespace gm

} // namespace broker

} // namespace freedm
<|MERGE_RESOLUTION|>--- conflicted
+++ resolved
@@ -32,11 +32,8 @@
 #include "CDeviceManager.hpp"
 #include "CTimings.hpp"
 #include "CDevice.hpp"
-<<<<<<< HEAD
 #include "Messages.hpp"
-=======
 #include "CPhysicalTopology.hpp"
->>>>>>> fa16e05b
 
 #include <algorithm>
 #include <cstdlib>
@@ -101,34 +98,6 @@
     m_timer = CBroker::Instance().AllocateTimer("gm");
     m_fidtimer = CBroker::Instance().AllocateTimer("gm");
     m_GrpCounter = rand();
-<<<<<<< HEAD
-#ifdef RANDOM_PREMERGE
-    srand(time(0));
-#endif
-=======
-
-    RegisterSubhandle("any.PeerList",
-        boost::bind(&GMAgent::HandlePeerList, this, _1, _2));
-    RegisterSubhandle("gm.Invite",
-        boost::bind(&GMAgent::HandleInvite, this, _1, _2));
-    RegisterSubhandle("gm.Accept",
-        boost::bind(&GMAgent::HandleAccept, this, _1, _2));
-    RegisterSubhandle("gm.AreYouCoordinator",
-        boost::bind(&GMAgent::HandleAreYouCoordinator, this, _1, _2));
-    RegisterSubhandle("gm.Response.AreYouCoordinator",
-        boost::bind(&GMAgent::HandleResponseAYC, this, _1, _2));
-    RegisterSubhandle("gm.AreYouThere",
-        boost::bind(&GMAgent::HandleAreYouThere, this, _1, _2));
-    RegisterSubhandle("gm.Response.AreYouThere",
-        boost::bind(&GMAgent::HandleResponseAYT, this, _1, _2));
-    RegisterSubhandle("gm.PeerListQuery",
-        boost::bind(&GMAgent::HandlePeerListQuery, this, _1, _2));
-    RegisterSubhandle("any",
-        boost::bind(&GMAgent::HandleAny, this, _1, _2));
-    #ifdef RANDOM_PREMERGE
-        srand(time(0));
-    #endif
->>>>>>> fa16e05b
 }
 
 ///////////////////////////////////////////////////////////////////////////////
@@ -147,7 +116,6 @@
 }
 
 ///////////////////////////////////////////////////////////////////////////////
-<<<<<<< HEAD
 /// "Downcasts" incoming messages into a specific message type, and passes the
 /// message to an appropriate handler.
 ///
@@ -158,18 +126,6 @@
 {
     Logger.Trace << __PRETTY_FUNCTION__ << std::endl;
 
-    //Are all FIDs open?
-    if(m_fidsclosed == false)
-    {
-        Logger.Debug<<"Dropping message, all FIDs open"<<std::endl;
-        return;
-    }
-    //Make a note of peers that you've noticed are alive
-    if(peer->GetUUID() != GetUUID() && CountInPeerSet(m_UpNodes, peer) > 0)
-    {
-        InsertInPeerSet(m_AlivePeers,peer);
-    }
-
     if(msg->has_group_management_message())
     {
         GroupManagementMessage gmm = msg->group_management_message();
@@ -215,49 +171,6 @@
         Logger.Warn << "Dropped message of unexpected type:\n" << msg->DebugString();
     }
 }
-=======
-/// GMAgent::GetFIDState()
-/// @description Creates a ptree which lists the state of all FIDs attached to
-///     this DGI.
-/// @pre None
-/// @post None
-/// @return A ptree identifying each attached FID and it's state.
-///////////////////////////////////////////////////////////////////////////////
-ptree GMAgent::GetFIDState()
-{
-    ptree fidtree;
-    std::set<device::CDevice::Pointer> attachedFIDs = device::CDeviceManager::Instance().GetDevicesOfType("Fid");
-    BOOST_FOREACH(device::CDevice::Pointer ptr, attachedFIDs)
-    {
-        ptree subpt;
-        subpt.put("deviceid", ptr->GetID());
-        subpt.put("state", (bool) ptr->GetState("state"));
-        fidtree.add_child("fid", subpt);
-    }
-    return fidtree;
-}
-
-///////////////////////////////////////////////////////////////////////////////
-/// GMAgent::UpdateFIDState()
-/// @description Given a ptree which contains the fid tree created in
-///     GetFIDState under the key gm, copy the state of each FID in into
-///     m_fidstate.
-/// @pre fidtree contains the key "gm.fids"
-/// @post m_fidstate is updated with the state of the FIDs listed in the
-///     input ptree.
-///////////////////////////////////////////////////////////////////////////////
-void GMAgent::UpdateFIDState(ptree& fidtree)
-{
-    // m_fidstate is the map.
-    BOOST_FOREACH(ptree::value_type &v, fidtree.get_child("gm.fids"))
-    {
-        ptree sub_pt = v.second;
-        std::string devid = sub_pt.get<std::string>("deviceid");
-        bool state = sub_pt.get<bool>("state");
-        m_fidstate[devid] = state;
-    }
-} 
->>>>>>> fa16e05b
 
 ///////////////////////////////////////////////////////////////////////////////
 /// GMAgent::AreYouCoordinator
@@ -275,14 +188,7 @@
     aycm->set_sequence_no(id);
     Logger.Debug<<"Generated AYC : "<<id<<std::endl;
     id++;
-<<<<<<< HEAD
     return PrepareForSending(gmm);
-=======
-    // Push the state of my attached FIDs so the leader can do the BFS on it
-    // To make sure it's connected
-    m_.SetExpireTimeFromNow(GLOBAL_TIMEOUT);
-    return m_;
->>>>>>> fa16e05b
 }
 
 ///////////////////////////////////////////////////////////////////////////////
@@ -323,6 +229,13 @@
     aycrm->set_leader_host(GetPeer(Coordinator())->GetHostname());
     aycrm->set_leader_port(GetPeer(Coordinator())->GetPort());
     aycrm->set_sequence_no(seq);
+    std::set<device::CDevice::Pointer> attachedFIDs = device::CDeviceManager::Instance().GetDevicesOfType("Fid");
+    BOOST_FOREACH(device::CDevice::Pointer ptr, attachedFIDs)
+    {
+        FidStateMessage *fsm = aycrm->add_fid_state();
+        fsm->set_deviceid(ptr->GetID());
+        fsm->set_state((bool) ptr->GetState("state"));
+    }
     return PrepareForSending(gmm);
 }
 
@@ -337,7 +250,6 @@
 ///////////////////////////////////////////////////////////////////////////////
 ModuleMessage GMAgent::AreYouThereResponse(std::string payload,int seq)
 {
-<<<<<<< HEAD
     GroupManagementMessage gmm;
     AreYouThereResponseMessage* aytrm = gmm.mutable_are_you_there_response_message();
     aytrm->set_payload(payload);
@@ -346,19 +258,6 @@
     aytrm->set_leader_port(GetPeer(Coordinator())->GetPort());
     aytrm->set_sequence_no(seq);
     return PrepareForSending(gmm);
-=======
-    CMessage m_;
-    m_.SetHandler("gm.Response."+type);
-    m_.m_submessages.put("gm.source", GetUUID());
-    m_.m_submessages.put("gm.payload", payload);
-    m_.m_submessages.put("gm.ldruuid", Coordinator());
-    m_.m_submessages.put("gm.ldrhost", GetPeer(Coordinator())->GetHostname());
-    m_.m_submessages.put("gm.ldrport", GetPeer(Coordinator())->GetPort());
-    m_.m_submessages.put("gm.seq",seq);
-    m_.m_submessages.add_child("gm.fids", GetFIDState());
-    m_.SetExpireTime(exp);
-    return m_;
->>>>>>> fa16e05b
 }
 
 ///////////////////////////////////////////////////////////////////////////////
@@ -438,29 +337,6 @@
 }
 
 ///////////////////////////////////////////////////////////////////////////////
-<<<<<<< HEAD
-/// GMAgent::SendToPeer
-/// @description Wrapper for peer->Send that checks to see if the FIDs are closed
-///     before sending
-/// @param peer the peer to send to
-/// @param msg the message to send
-///////////////////////////////////////////////////////////////////////////////
-void GMAgent::SendToPeer(PeerNodePtr peer, const ModuleMessage& msg)
-{
-    Logger.Trace << __PRETTY_FUNCTION__ << std::endl;
-    if(m_fidsclosed == true)
-    {
-        peer->Send(msg);
-    }
-    else
-    {
-        Logger.Debug << "Message not send (FIDs open)"<<std::endl;
-    }
-}
-
-///////////////////////////////////////////////////////////////////////////////
-=======
->>>>>>> fa16e05b
 /// GMAgent::SystemState
 /// @description Puts the system state to the logger.
 /// @pre None
@@ -1051,26 +927,6 @@
 }
 
 ///////////////////////////////////////////////////////////////////////////////
-<<<<<<< HEAD
-=======
-/// GMAgent::HandleAny
-/// @description This function collects all incoming messages for the purpose
-///     of determining peer status.
-///////////////////////////////////////////////////////////////////////////////
-void GMAgent::HandleAny(MessagePtr msg, PeerNodePtr /*peer*/)
-{
-    Logger.Trace << __PRETTY_FUNCTION__ << std::endl;
-    if(msg->GetHandler().find("gm") == 0)
-    {
-        Logger.Error<<"Unhandled Group Management Message"<<std::endl;
-        msg->Save(Logger.Error);
-        Logger.Error<<std::endl;
-        throw EUnhandledMessage("Unhandled Group Management Message");
-    }
-}
-
-///////////////////////////////////////////////////////////////////////////////
->>>>>>> fa16e05b
 /// GMAgent::HandlePeerList
 /// @description Handles receiveing the peerlist.
 /// @key any.PeerList
@@ -1159,25 +1015,15 @@
     {
         // We are the group Coordinator AND we are at normal operation
         Logger.Info << "SEND: AYC Response (YES) to "<<peer->GetUUID()<<std::endl;
-<<<<<<< HEAD
         ModuleMessage m_ = AreYouCoordinatorResponse("yes",seq);
-        SendToPeer(peer,m_);
-=======
-        CMessage m_ = Response("yes","AreYouCoordinator",msg->GetExpireTime(),seq);
         peer->Send(m_);
->>>>>>> fa16e05b
     }
     else
     {
         // We are not the Coordinator OR we are not at normal operation
         Logger.Info << "SEND: AYC Response (NO) to "<<peer->GetUUID()<<std::endl;
-<<<<<<< HEAD
         ModuleMessage m_ = AreYouCoordinatorResponse("no",seq);
-        SendToPeer(peer,m_);
-=======
-        CMessage m_ = Response("no","AreYouCoordinator",msg->GetExpireTime(),seq);
         peer->Send(m_);
->>>>>>> fa16e05b
     }
 }
 
@@ -1200,25 +1046,15 @@
     {
         Logger.Info << "SEND: AYT Response (YES) to "<<peer->GetUUID()<<std::endl;
         // We are Coordinator, peer is in our group, and peer is up
-<<<<<<< HEAD
         ModuleMessage m_ = AreYouThereResponse("yes",seq);
-        SendToPeer(peer,m_);
-=======
-        CMessage m_ = Response("yes","AreYouThere",msg->GetExpireTime(),seq);
         peer->Send(m_);
->>>>>>> fa16e05b
     }
     else
     {
         Logger.Info << "SEND: AYT Response (NO) to "<<peer->GetUUID()<<std::endl;
         // We are not Coordinator OR peer is not in our groups OR peer is down
-<<<<<<< HEAD
         ModuleMessage m_ = AreYouThereResponse("no",seq);
-        SendToPeer(peer,m_);
-=======
-        CMessage m_ = Response("no","AreYouThere",msg->GetExpireTime(),seq);
         peer->Send(m_);
->>>>>>> fa16e05b
     }
 }
 
@@ -1259,11 +1095,7 @@
             {
                 if( peer->GetUUID() == GetUUID())
                     continue;
-<<<<<<< HEAD
-                SendToPeer(peer, m_);
-=======
                 peer->Send(m_);
->>>>>>> fa16e05b
             }
         }
         ModuleMessage m_ = Accept();
@@ -1322,7 +1154,12 @@
         boost::posix_time::time_duration interval = boost::posix_time::microsec_clock::universal_time() - GetTimeFromPeerSet(m_AYCResponse, peer);
         Logger.Info << "AYC response received " << interval << " after query sent" << std::endl;
         //Update the states of the available FIDs
-        UpdateFIDState(pt);
+        BOOST_FOREACH(const FidStateMessage &fsm, msg.fid_state())
+        {
+            std::string devid = fsm.deviceid();
+            bool state = fsm.state(); 
+            m_fidstate[devid] = state;
+        }
     }
     EraseInTimedPeerSet(m_AYCResponse,peer);
     if(expected == true && answer == "yes")
