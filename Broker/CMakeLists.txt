# cmake specification for FREEDM Broker
cmake_minimum_required(VERSION 2.6)
project(Broker)

set(ALT_BUILD_VERSION "Unversioned")

# configurable project options
# TUTORIAL on how to add a new option:
#   add the option below with a help message defaulted to OFF
#   add the option to Broker/include/config.hpp.cmake as #cmakedefine OPTION
#   activate / deactivate the option as described in the message below
option(BUILD_TESTS "Enable the building and running of unit tests." OFF)
option(SHOW_WARNINGS "warnings displayed during project compile" OFF)
option(CUSTOMNETWORK "for network.xml support" OFF)
option(DATAGRAM "for UDP Datagram service w/o sequencing" OFF)
option(USE_DEVICE_PSCAD "Enable the PSCAD simulation interface" OFF)
option(USE_DEVICE_RTDS "Enable the RTDS simulation interface" OFF)
option(SHOW_MESSAGES "Enable help messages during cmake execution" ON)

if(SHOW_MESSAGES)
    message("This project uses custom CMake settings:"
        "\n\tView the available settings with cmake -LH"
        "\n\tChange a setting with -DSETTING=ON/OFF")
endif(SHOW_MESSAGES)

# find the required boost libraries
find_package(Boost REQUIRED COMPONENTS system thread program_options serialization date_time)

if(Boost_FOUND)
    # add the boost libraries to the project
    include_directories(${Boost_INCLUDE_DIRS})
    link_directories(${Boost_LIBRARY_DIRS})

    # set C++ compiler flags
<<<<<<< HEAD
    set(COMMON_FLAGS "-lpthread")
=======
    set(COMMON_FLAGS "-g")

>>>>>>> 2f8e541d
    set(WARNING_FLAGS "")
    if(SHOW_WARNINGS)
        set(WARNING_FLAGS "-W -Wall -pedantic")
    endif(SHOW_WARNINGS)

    set(CMAKE_CXX_FLAGS "-std=c++98 ${COMMON_FLAGS} ${WARNING_FLAGS}")

    # generate the configuration file
    CONFIGURE_FILE(
        ${CMAKE_BINARY_DIR}/include/config.hpp.cmake
        ${CMAKE_BINARY_DIR}/include/config.hpp )
    
    # include project source directories
    include_directories("${CMAKE_BINARY_DIR}/include")
    include_directories("${CMAKE_BINARY_DIR}/src")

    # goto src/CMakeLists.txt
    add_subdirectory( src )

    if(BUILD_TESTS)
        enable_testing()

        # goto test/CMakeLists.txt
        add_subdirectory(test)
    endif(BUILD_TESTS)
endif(Boost_FOUND)<|MERGE_RESOLUTION|>--- conflicted
+++ resolved
@@ -32,12 +32,8 @@
     link_directories(${Boost_LIBRARY_DIRS})
 
     # set C++ compiler flags
-<<<<<<< HEAD
-    set(COMMON_FLAGS "-lpthread")
-=======
-    set(COMMON_FLAGS "-g")
-
->>>>>>> 2f8e541d
+    set(COMMON_FLAGS "-g -lpthread")
+    
     set(WARNING_FLAGS "")
     if(SHOW_WARNINGS)
         set(WARNING_FLAGS "-W -Wall -pedantic")
